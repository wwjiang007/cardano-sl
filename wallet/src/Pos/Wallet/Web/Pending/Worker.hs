{-# LANGUAGE Rank2Types   #-}
{-# LANGUAGE TypeFamilies #-}

-- | Pending transactions resubmition logic.

module Pos.Wallet.Web.Pending.Worker
    ( startPendingTxsResubmitter
    ) where

import           Universum

<<<<<<< HEAD
import           Control.Lens (has)
import           Control.Monad.Catch (handleAll)
import           Data.Time.Units (Microsecond, Second, convertUnit)
import           Formatting (build, sformat, (%))
import           Mockable (delay, fork)
import           Serokell.Util.Text (listJson)
import           System.Wlog (logDebug, logInfo, modifyLoggerName)

import           Pos.Client.Txp.Addresses (MonadAddresses)
import           Pos.Client.Txp.Network (TxMode)
import           Pos.Configuration (HasNodeConfiguration, pendingTxResubmitionPeriod,
                                    walletTxCreationDisabled)
import           Pos.Core (ChainDifficulty (..), SlotId (..), difficultyL)
import           Pos.Core.Configuration (HasConfiguration)
import           Pos.Core.Txp (TxAux (..))
import           Pos.Crypto (WithHash (..))
import qualified Pos.DB.BlockIndex as DB
import           Pos.DB.Class (MonadDBRead)
import           Pos.Recovery.Info (MonadRecoveryInfo)
import           Pos.Reporting (MonadReporting)
import           Pos.Shutdown (HasShutdownContext)
import           Pos.Slotting (MonadSlots, getNextEpochSlotDuration, onNewSlot)
import           Pos.Txp (topsortTxs)
import           Pos.Util.LogSafe (logDebugS, logInfoS)
import           Pos.Wallet.Web.Networking (MonadWalletSendActions)
import           Pos.Wallet.Web.Pending.Functions (usingPtxCoords)
import           Pos.Wallet.Web.Pending.Submission (ptxResubmissionHandler, submitAndSavePtx)
import           Pos.Wallet.Web.Pending.Types (PendingTx (..), PtxCondition (..), ptxNextSubmitSlot,
                                               _PtxApplying)
import           Pos.Wallet.Web.State (MonadWalletDB, PtxMetaUpdate (PtxIncSubmitTiming),
                                       casPtxCondition, getPendingTx, getPendingTxs, ptxUpdateMeta)
import           Pos.Wallet.Web.Util (getWalletAssuredDepth)

type MonadPendings ctx m =
    ( TxMode m
=======
import           Control.Lens                      (has)
import           Control.Monad.Catch               (handleAll)
import           Data.Time.Units                   (Microsecond, Second, convertUnit)
import           Formatting                        (build, sformat, (%))
import           Mockable                          (delay, fork)
import           Serokell.Util.Text                (listJson)
import           System.Wlog                       (logDebug, logInfo, modifyLoggerName)

import           Pos.Client.Txp.Addresses          (MonadAddresses)
import           Pos.Communication.Protocol        (SendActions (..))
import           Pos.Configuration                 (HasNodeConfiguration,
                                                    pendingTxResubmitionPeriod,
                                                    walletTxCreationDisabled)
import           Pos.Core                          (ChainDifficulty (..), SlotId (..),
                                                    difficultyL)
import           Pos.Core.Configuration            (HasConfiguration)
import           Pos.DB.DB                         (getTipHeader)
import           Pos.Slotting                      (getNextEpochSlotDuration, onNewSlot)
import           Pos.Util.LogSafe                  (logInfoS)
import           Pos.Util.Chrono                   (getOldestFirst)
import           Pos.Wallet.SscType                (WalletSscType)
import           Pos.Wallet.Web.Mode               (MonadWalletWebMode)
import           Pos.Wallet.Web.Pending.Submission (ptxResubmissionHandler,
                                                    submitAndSavePtx)
import           Pos.Wallet.Web.Pending.Types      (PendingTx (..), PtxCondition (..),
                                                    ptxNextSubmitSlot, _PtxApplying)
import           Pos.Wallet.Web.Pending.Util       (sortPtxsChrono, usingPtxCoords)
import           Pos.Wallet.Web.State              (PtxMetaUpdate (PtxIncSubmitTiming),
                                                    casPtxCondition, getPendingTx,
                                                    getPendingTxs, ptxUpdateMeta)
import           Pos.Wallet.Web.Util               (getWalletAssuredDepth)

type MonadPendings m =
    ( MonadWalletWebMode m
>>>>>>> 13656794
    , MonadAddresses m
    , MonadDBRead m
    , MonadRecoveryInfo m
    , MonadReporting ctx m
    , HasShutdownContext ctx
    , MonadSlots ctx m
    , MonadWalletSendActions m
    , MonadWalletDB ctx m
    , HasConfiguration
    , HasNodeConfiguration
    )

processPtxInNewestBlocks :: MonadPendings ctx m => PendingTx -> m ()
processPtxInNewestBlocks PendingTx{..} = do
    mdepth <- getWalletAssuredDepth _ptxWallet
    tipDiff <- view difficultyL <$> DB.getTipHeader
    if | PtxInNewestBlocks ptxDiff <- _ptxCond,
         Just depth <- mdepth,
         longAgo depth ptxDiff tipDiff -> do
             void $ casPtxCondition _ptxWallet _ptxTxId _ptxCond PtxPersisted
             logInfoS $ sformat ("Transaction "%build%" got persistent") _ptxTxId
       | otherwise -> pass
  where
     longAgo depth (ChainDifficulty ptxDiff) (ChainDifficulty tipDiff) =
         ptxDiff + depth <= tipDiff

resubmitTx :: MonadPendings ctx m => PendingTx -> m ()
resubmitTx ptx =
    handleAll (\_ -> pass) $ do
        logInfoS $ sformat ("Resubmitting tx "%build) (_ptxTxId ptx)
        let submissionH = ptxResubmissionHandler ptx
        submitAndSavePtx submissionH ptx
        updateTiming
  where
    reportNextCheckTime =
        logInfoS .
        sformat ("Next resubmission of transaction "%build%" is scheduled at "
                %build) (_ptxTxId ptx)

    updateTiming = do
        usingPtxCoords ptxUpdateMeta ptx PtxIncSubmitTiming
        nextCheck <- view ptxNextSubmitSlot <<$>> usingPtxCoords getPendingTx ptx
        whenJust nextCheck reportNextCheckTime

-- | Distributes pending txs submition over current slot ~evenly
resubmitPtxsDuringSlot
    :: MonadPendings ctx m
    => [PendingTx] -> m ()
resubmitPtxsDuringSlot ptxs = do
    interval <- evalSubmitDelay (length ptxs)
    forM_ ptxs $ \ptx -> do
        delay interval
        fork $ resubmitTx ptx
  where
    submitionEta = 5 :: Second
    evalSubmitDelay toResubmitNum = do
        slotDuration <- getNextEpochSlotDuration
        let checkPeriod = max @Microsecond 0
                        $ convertUnit slotDuration - convertUnit submitionEta
        return (checkPeriod `div` fromIntegral toResubmitNum)

processPtxsToResubmit
    :: MonadPendings ctx m
    => SlotId -> [PendingTx] -> m ()
processPtxsToResubmit _curSlot ptxs = do
    ptxsPerSlotLimit <- evalPtxsPerSlotLimit
    let toResubmit =
            take (min 1 ptxsPerSlotLimit) $  -- for now the limit will be 1,
                                             -- though properly “min 1”
                                             -- shouldn't be needed
            filter (has _PtxApplying . _ptxCond) $
            ptxs
    unless (null toResubmit) $ do
        logInfo $ "We are going to resubmit some transactions"
        logInfoS $ sformat fmt (map _ptxTxId toResubmit)
    when (null toResubmit) $
        logDebugS "There are no transactions to resubmit"
    resubmitPtxsDuringSlot toResubmit
  where
    fmt = "Transactions to resubmit on current slot: "%listJson
    evalPtxsPerSlotLimit = do
        slotDuration <- getNextEpochSlotDuration
        let limit = fromIntegral $
                convertUnit slotDuration `div` pendingTxResubmitionPeriod
        when (limit <= 0) $
            logInfo "'pendingTxResubmitionPeriod' is larger than slot duration,\
                    \ won't resubmit any pending transaction"
        return limit

-- | Checks and updates state of given pending transactions, resubmitting them
-- if needed.
processPtxs
    :: MonadPendings ctx m
    => SlotId -> [PendingTx] -> m ()
processPtxs curSlot ptxs = do
    mapM_ processPtxInNewestBlocks ptxs
    if walletTxCreationDisabled
    then logDebug "Transaction resubmission is disabled"
    else processPtxsToResubmit curSlot ptxs

processPtxsOnSlot
    :: MonadPendings ctx m
    => SlotId -> m ()
processPtxsOnSlot curSlot = do
    ptxs <- getPendingTxs
<<<<<<< HEAD
    let sortedPtxs =
            flip fromMaybe =<< topsortTxs wHash $
            ptxs

    processPtxs curSlot sortedPtxs
  where
    wHash PendingTx{..} = WithHash (taTx _ptxTxAux) _ptxTxId
=======
    let sortedPtxs = getOldestFirst $ sortPtxsChrono ptxs
    processPtxs sendActions curSlot sortedPtxs
>>>>>>> 13656794

-- | On each slot this takes several pending transactions and resubmits them if
-- needed and possible.
startPendingTxsResubmitter
    :: MonadPendings ctx m
    => m ()
startPendingTxsResubmitter =
    void . fork . setLogger $
    onNewSlot False processPtxsOnSlot
  where
    setLogger = modifyLoggerName (<> "tx" <> "resubmitter")<|MERGE_RESOLUTION|>--- conflicted
+++ resolved
@@ -9,43 +9,6 @@
 
 import           Universum
 
-<<<<<<< HEAD
-import           Control.Lens (has)
-import           Control.Monad.Catch (handleAll)
-import           Data.Time.Units (Microsecond, Second, convertUnit)
-import           Formatting (build, sformat, (%))
-import           Mockable (delay, fork)
-import           Serokell.Util.Text (listJson)
-import           System.Wlog (logDebug, logInfo, modifyLoggerName)
-
-import           Pos.Client.Txp.Addresses (MonadAddresses)
-import           Pos.Client.Txp.Network (TxMode)
-import           Pos.Configuration (HasNodeConfiguration, pendingTxResubmitionPeriod,
-                                    walletTxCreationDisabled)
-import           Pos.Core (ChainDifficulty (..), SlotId (..), difficultyL)
-import           Pos.Core.Configuration (HasConfiguration)
-import           Pos.Core.Txp (TxAux (..))
-import           Pos.Crypto (WithHash (..))
-import qualified Pos.DB.BlockIndex as DB
-import           Pos.DB.Class (MonadDBRead)
-import           Pos.Recovery.Info (MonadRecoveryInfo)
-import           Pos.Reporting (MonadReporting)
-import           Pos.Shutdown (HasShutdownContext)
-import           Pos.Slotting (MonadSlots, getNextEpochSlotDuration, onNewSlot)
-import           Pos.Txp (topsortTxs)
-import           Pos.Util.LogSafe (logDebugS, logInfoS)
-import           Pos.Wallet.Web.Networking (MonadWalletSendActions)
-import           Pos.Wallet.Web.Pending.Functions (usingPtxCoords)
-import           Pos.Wallet.Web.Pending.Submission (ptxResubmissionHandler, submitAndSavePtx)
-import           Pos.Wallet.Web.Pending.Types (PendingTx (..), PtxCondition (..), ptxNextSubmitSlot,
-                                               _PtxApplying)
-import           Pos.Wallet.Web.State (MonadWalletDB, PtxMetaUpdate (PtxIncSubmitTiming),
-                                       casPtxCondition, getPendingTx, getPendingTxs, ptxUpdateMeta)
-import           Pos.Wallet.Web.Util (getWalletAssuredDepth)
-
-type MonadPendings ctx m =
-    ( TxMode m
-=======
 import           Control.Lens                      (has)
 import           Control.Monad.Catch               (handleAll)
 import           Data.Time.Units                   (Microsecond, Second, convertUnit)
@@ -55,32 +18,36 @@
 import           System.Wlog                       (logDebug, logInfo, modifyLoggerName)
 
 import           Pos.Client.Txp.Addresses          (MonadAddresses)
-import           Pos.Communication.Protocol        (SendActions (..))
+import           Pos.Client.Txp.Network            (TxMode)
 import           Pos.Configuration                 (HasNodeConfiguration,
                                                     pendingTxResubmitionPeriod,
                                                     walletTxCreationDisabled)
 import           Pos.Core                          (ChainDifficulty (..), SlotId (..),
                                                     difficultyL)
 import           Pos.Core.Configuration            (HasConfiguration)
-import           Pos.DB.DB                         (getTipHeader)
-import           Pos.Slotting                      (getNextEpochSlotDuration, onNewSlot)
-import           Pos.Util.LogSafe                  (logInfoS)
+import qualified Pos.DB.BlockIndex as DB
+import           Pos.DB.Class                      (MonadDBRead)
+import           Pos.Recovery.Info                 (MonadRecoveryInfo)
+import           Pos.Reporting                     (MonadReporting)
+import           Pos.Shutdown                      (HasShutdownContext)
+import           Pos.Slotting                      (MonadSlots, getNextEpochSlotDuration,
+                                                    onNewSlot)
+import           Pos.Util.LogSafe                  (logDebugS, logInfoS)
 import           Pos.Util.Chrono                   (getOldestFirst)
-import           Pos.Wallet.SscType                (WalletSscType)
-import           Pos.Wallet.Web.Mode               (MonadWalletWebMode)
+import           Pos.Wallet.Web.Networking         (MonadWalletSendActions)
+import           Pos.Wallet.Web.Pending.Functions  (usingPtxCoords)
 import           Pos.Wallet.Web.Pending.Submission (ptxResubmissionHandler,
                                                     submitAndSavePtx)
 import           Pos.Wallet.Web.Pending.Types      (PendingTx (..), PtxCondition (..),
                                                     ptxNextSubmitSlot, _PtxApplying)
-import           Pos.Wallet.Web.Pending.Util       (sortPtxsChrono, usingPtxCoords)
-import           Pos.Wallet.Web.State              (PtxMetaUpdate (PtxIncSubmitTiming),
+import           Pos.Wallet.Web.Pending.Util       (sortPtxsChrono)
+import           Pos.Wallet.Web.State              (MonadWalletDB, PtxMetaUpdate (PtxIncSubmitTiming),
                                                     casPtxCondition, getPendingTx,
                                                     getPendingTxs, ptxUpdateMeta)
 import           Pos.Wallet.Web.Util               (getWalletAssuredDepth)
 
-type MonadPendings m =
-    ( MonadWalletWebMode m
->>>>>>> 13656794
+type MonadPendings ctx m =
+    ( TxMode m
     , MonadAddresses m
     , MonadDBRead m
     , MonadRecoveryInfo m
@@ -186,18 +153,8 @@
     => SlotId -> m ()
 processPtxsOnSlot curSlot = do
     ptxs <- getPendingTxs
-<<<<<<< HEAD
-    let sortedPtxs =
-            flip fromMaybe =<< topsortTxs wHash $
-            ptxs
-
+    let sortedPtxs = getOldestFirst $ sortPtxsChrono ptxs
     processPtxs curSlot sortedPtxs
-  where
-    wHash PendingTx{..} = WithHash (taTx _ptxTxAux) _ptxTxId
-=======
-    let sortedPtxs = getOldestFirst $ sortPtxsChrono ptxs
-    processPtxs sendActions curSlot sortedPtxs
->>>>>>> 13656794
 
 -- | On each slot this takes several pending transactions and resubmits them if
 -- needed and possible.
