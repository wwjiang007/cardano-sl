-- | Pending tx utils which db depends on

module Pos.Wallet.Web.Pending.Util
    ( mkPtxSubmitTiming
    , incPtxSubmitTimingPure
    , ptxMarkAcknowledgedPure
    ) where

import           Universum

import           Control.Lens ((*=), (+=), (+~), (<<*=), (<<.=))

import           Pos.Core.Configuration (HasConfiguration)
import           Pos.Core.Slotting (FlatSlotId, SlotId, flatSlotId)
import           Pos.Wallet.Web.Pending.Types (PendingTx (..), PtxSubmitTiming (..), pstNextDelay,
                                               pstNextSlot, ptxPeerAck, ptxSubmitTiming)


mkPtxSubmitTiming :: HasConfiguration => SlotId -> PtxSubmitTiming
mkPtxSubmitTiming creationSlot =
    PtxSubmitTiming
    { _pstNextSlot  = creationSlot & flatSlotId +~ initialSubmitDelay
    , _pstNextDelay = 1
    }
  where
<<<<<<< HEAD
    initialSubmitDelay = 3 :: FlatSlotId

incPtxSubmitTimingPure
    :: HasConfiguration
    => PtxSubmitTiming -> PtxSubmitTiming
incPtxSubmitTimingPure = execState $ do
    curDelay <- pstNextDelay <<*= 2
    pstNextSlot . flatSlotId += curDelay

ptxMarkAcknowledgedPure :: PendingTx -> PendingTx
ptxMarkAcknowledgedPure = execState $ do
    wasAcked <- ptxPeerAck <<.= True
    unless wasAcked $ ptxSubmitTiming . pstNextDelay *= 8
=======
    noWallet =
        RequestError $ sformat ("Failed to get meta of wallet "%build) wid

-- | Whether formed transaction ('TxAux') has a chance to be applied later
-- after specified error.
isReclaimableFailure :: ToilVerFailure -> Bool
isReclaimableFailure = \case
    -- We consider all cases explicitly here to prevent changing
    -- constructors set blindly
    ToilKnown                -> True
    ToilTipsMismatch{}       -> True
    ToilSlotUnknown          -> True
    ToilOverwhelmed{}        -> True
    ToilNotUnspent{}         -> False
    ToilOutGTIn{}            -> False
    ToilInconsistentTxAux{}  -> False
    ToilInvalidOutputs{}     -> False
    ToilUnknownInput{}       -> False
    ToilWitnessDoesntMatch{} -> False
    ToilInvalidWitness{}     -> False
    ToilTooLargeTx{}         -> False
    ToilInvalidMinFee{}      -> False
    ToilInsufficientFee{}    -> False
    ToilUnknownAttributes{}  -> False
    ToilNonBootstrapDistr{}  -> False
    ToilRepeatedInput{}      -> False

usingPtxCoords :: (CId Wal -> TxId -> a) -> PendingTx -> a
usingPtxCoords f PendingTx{..} = f _ptxWallet _ptxTxId
>>>>>>> 4b518a9d
<|MERGE_RESOLUTION|>--- conflicted
+++ resolved
@@ -4,6 +4,7 @@
     ( mkPtxSubmitTiming
     , incPtxSubmitTimingPure
     , ptxMarkAcknowledgedPure
+    , resetFailedPtx
     ) where
 
 import           Universum
@@ -12,8 +13,9 @@
 
 import           Pos.Core.Configuration (HasConfiguration)
 import           Pos.Core.Slotting (FlatSlotId, SlotId, flatSlotId)
-import           Pos.Wallet.Web.Pending.Types (PendingTx (..), PtxSubmitTiming (..), pstNextDelay,
-                                               pstNextSlot, ptxPeerAck, ptxSubmitTiming)
+import           Pos.Wallet.Web.Pending.Types (PendingTx (..), PtxCondition (..),
+                                               PtxSubmitTiming (..), pstNextDelay, pstNextSlot,
+                                               ptxPeerAck, ptxSubmitTiming)
 
 
 mkPtxSubmitTiming :: HasConfiguration => SlotId -> PtxSubmitTiming
@@ -23,7 +25,6 @@
     , _pstNextDelay = 1
     }
   where
-<<<<<<< HEAD
     initialSubmitDelay = 3 :: FlatSlotId
 
 incPtxSubmitTimingPure
@@ -37,34 +38,16 @@
 ptxMarkAcknowledgedPure = execState $ do
     wasAcked <- ptxPeerAck <<.= True
     unless wasAcked $ ptxSubmitTiming . pstNextDelay *= 8
-=======
-    noWallet =
-        RequestError $ sformat ("Failed to get meta of wallet "%build) wid
 
--- | Whether formed transaction ('TxAux') has a chance to be applied later
--- after specified error.
-isReclaimableFailure :: ToilVerFailure -> Bool
-isReclaimableFailure = \case
-    -- We consider all cases explicitly here to prevent changing
-    -- constructors set blindly
-    ToilKnown                -> True
-    ToilTipsMismatch{}       -> True
-    ToilSlotUnknown          -> True
-    ToilOverwhelmed{}        -> True
-    ToilNotUnspent{}         -> False
-    ToilOutGTIn{}            -> False
-    ToilInconsistentTxAux{}  -> False
-    ToilInvalidOutputs{}     -> False
-    ToilUnknownInput{}       -> False
-    ToilWitnessDoesntMatch{} -> False
-    ToilInvalidWitness{}     -> False
-    ToilTooLargeTx{}         -> False
-    ToilInvalidMinFee{}      -> False
-    ToilInsufficientFee{}    -> False
-    ToilUnknownAttributes{}  -> False
-    ToilNonBootstrapDistr{}  -> False
-    ToilRepeatedInput{}      -> False
-
-usingPtxCoords :: (CId Wal -> TxId -> a) -> PendingTx -> a
-usingPtxCoords f PendingTx{..} = f _ptxWallet _ptxTxId
->>>>>>> 4b518a9d
+-- | If given transaction is in 'PtxWontApply' condition, sets its condition
+-- to 'PtxApplying'. This allows "stuck" transactions to be resubmitted
+-- again.
+--
+-- Has no effect for transactions in other conditions.
+resetFailedPtx :: HasConfiguration => SlotId -> PendingTx -> PendingTx
+resetFailedPtx curSlot ptx@PendingTx{..}
+    | PtxWontApply _ poolInfo <- _ptxCond =
+          ptx { _ptxCond = PtxApplying poolInfo
+              , _ptxSubmitTiming = mkPtxSubmitTiming curSlot
+              }
+    | otherwise = ptx