--- conflicted
+++ resolved
@@ -31,15 +31,10 @@
                                              ShouldCheckPassphrase (..), isHardened)
 import           Pos.Util                   (eitherToThrow, maybeThrow)
 import           Pos.Util.BackupPhrase      (BackupPhrase, safeKeysFromPhrase)
-<<<<<<< HEAD
-import           Pos.Util.Servant           (encodeCType)
-import           Pos.Wallet.KeyStorage      (MonadKeys, addSecretKey, getSecretKeys)
-=======
 import           Pos.Wallet.KeyStorage      (AllUserSecrets (..), MonadKeys, addSecretKey,
                                              getSecretKeys, getSecretKeysPlain)
->>>>>>> 824b2303
 import           Pos.Wallet.Web.ClientTypes (AccountId (..), CId, CWAddressMeta (..), Wal,
-                                             addrMetaToAccount, encToCId)
+                                             addrMetaToAccount, addressToCId, encToCId)
 import           Pos.Wallet.Web.Error       (WalletError (..))
 import           Pos.Wallet.Web.State       (AddressLookupMode (Ever), WebWalletModeDB,
                                              doesWAddressExist, getAccountMeta)
@@ -96,17 +91,10 @@
     -> PassPhrase
     -> CWAddressMeta
     -> m EncryptedSecretKey
-<<<<<<< HEAD
-getSKByAccAddr passphrase addrMeta@CWAddressMeta {..} = do
-    (addr, accKey) <-
-        deriveAccountSK passphrase (addrMetaToAccount addrMeta) cwamAccountIndex
-    let accCAddr = encodeCType addr
-=======
 getSKByAddressPure secrets scp passphrase addrMeta@CWAddressMeta {..} = do
     (addr, addressKey) <-
             deriveAddressSKPure secrets scp passphrase (addrMetaToAccount addrMeta) cwamAddressIndex
     let accCAddr = addressToCId addr
->>>>>>> 824b2303
     if accCAddr /= cwamId
              -- if you see this error, maybe you generated public key address with
              -- no hd wallet attribute (if so, address would be ~half shorter than
@@ -228,13 +216,8 @@
 deriveAddress passphrase accId@AccountId{..} cwamAddressIndex = do
     (addr, _) <- deriveAddressSK (ShouldCheckPassphrase True) passphrase accId cwamAddressIndex
     let cwamWId         = aiWId
-<<<<<<< HEAD
-        cwamWalletIndex = aiIndex
-        cwamId          = encodeCType addr
-=======
         cwamAccountIndex = aiIndex
         cwamId          = addressToCId addr
->>>>>>> 824b2303
     return CWAddressMeta{..}
 
 -- | Allows to find a key related to given @id@ item.
