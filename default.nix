let
  localLib = import ./lib.nix;
in
{ system ? builtins.currentSystem
, config ? {}
, gitrev ? localLib.commitIdFromGitRepo ./.git
, pkgs ? (import (localLib.fetchNixPkgs) { inherit system config; })
# profiling slows down performance by 50% so we don't enable it by default
, enableProfiling ? false
, enableDebugging ? false
}:

with pkgs.lib;
with pkgs.haskell.lib;

let
  addGitRev = subject: subject.overrideAttrs (drv: { GITREV = gitrev; });
  addRealTimeTestLogs = drv: overrideCabal drv (attrs: {
    testTarget = "--log=test.log || (sleep 10 && kill $TAILPID && false)";
    preCheck = ''
      mkdir -p dist/test
      touch dist/test/test.log
      tail -F dist/test/test.log &
      export TAILPID=$!
    '';
    postCheck = ''
      sleep 10
      kill $TAILPID
    '';
  });
  cardanoPkgs = ((import ./pkgs { inherit pkgs; }).override {
    overrides = self: super: {
      cardano-sl-core = overrideCabal super.cardano-sl-core (drv: {
        configureFlags = (drv.configureFlags or []) ++ [
          "-f-asserts"
        ];
      });

      cardano-sl = overrideCabal super.cardano-sl (drv: {
        # production full nodes shouldn't use wallet as it means different constants
        configureFlags = (drv.configureFlags or []) ++ [
          "-f-asserts"
        ];
        # waiting on load-command size fix in dyld
        doCheck = ! pkgs.stdenv.isDarwin;
        passthru = {
          inherit enableProfiling;
        };
      });

<<<<<<< HEAD
=======
      cardano-sl-wallet-static = justStaticExecutables super.cardano-sl-wallet;
>>>>>>> 9c3a58e3
      cardano-sl-networking = dontCheck super.cardano-sl-networking;
      cardano-sl-client = addRealTimeTestLogs super.cardano-sl-client;
      cardano-sl-generator = addRealTimeTestLogs super.cardano-sl-generator;
      cardano-sl-auxx = addGitRev (justStaticExecutables super.cardano-sl-auxx);
      cardano-sl-node = addGitRev super.cardano-sl-node;
      cardano-sl-wallet = addGitRev (justStaticExecutables super.cardano-sl-wallet);
      cardano-sl-tools = addGitRev (justStaticExecutables (overrideCabal super.cardano-sl-tools (drv: {
        # waiting on load-command size fix in dyld
        doCheck = ! pkgs.stdenv.isDarwin;
      })));

      cardano-sl-node-static = justStaticExecutables self.cardano-sl-node;
      cardano-sl-explorer-static = addGitRev (justStaticExecutables self.cardano-sl-explorer);
      cardano-report-server-static = justStaticExecutables self.cardano-report-server;

      # Undo configuration-nix.nix change to hardcode security binary on darwin
      # This is needed for macOS binary not to fail during update system (using http-client-tls)
      # Instead, now the binary is just looked up in $PATH as it should be installed on any macOS
      x509-system = overrideDerivation super.x509-system (drv: {
        postPatch = ":";
      });

      # TODO: get rid of pthreads option once cryptonite 0.25 is released
      # DEVOPS-393: https://github.com/haskell-crypto/cryptonite/issues/193
      cryptonite = appendPatch (appendConfigureFlag super.cryptonite "--ghc-option=-optl-pthread") ./pkgs/cryptonite-segfault-blake.patch;

      # Due to https://github.com/input-output-hk/stack2nix/issues/56
      hfsevents = self.callPackage ./pkgs/hfsevents.nix { inherit (pkgs.darwin.apple_sdk.frameworks) Cocoa CoreServices; };

      mkDerivation = args: super.mkDerivation (args // {
        enableLibraryProfiling = enableProfiling;
        enableExecutableProfiling = enableProfiling;
      } // optionalAttrs enableDebugging {
        # TODO: DEVOPS-355
        dontStrip = true;
        configureFlags = (args.configureFlags or []) ++ [ "--ghc-options=-g --disable-executable-stripping --disable-library-stripping" "--profiling-detail=toplevel-functions"];
      });
    };
  });
  connect = let
      walletConfigFile = ./custom-wallet-config.nix;
      walletConfig = if builtins.pathExists walletConfigFile then import walletConfigFile else {};
    in
      args: import ./scripts/launch/connect-to-cluster (args // walletConfig // { inherit gitrev; });
  other = rec {
    mkDocker = { environment, connectArgs ? {} }: import ./docker.nix { inherit environment connect gitrev pkgs connectArgs; };
    stack2nix = import (pkgs.fetchFromGitHub {
      owner = "input-output-hk";
      repo = "stack2nix";
      rev = "486a88f161a08df8af42cb4c84f44e99fa9a98d8";
      sha256 = "0nskf1s51np320ijlf38sxmksk68xmg14cnarg1p9rph03y81m7w";
    }) { inherit pkgs; };
    inherit (pkgs) purescript;
    connectScripts = {
      mainnetWallet = connect {};
      mainnetExplorer = connect { executable = "explorer"; };
      stagingWallet = connect { environment = "mainnet-staging"; };
      stagingExplorer = connect { executable = "explorer"; environment = "mainnet-staging"; };
    };
    dockerImages = {
      mainnetWallet = mkDocker { environment = "mainnet"; };
      stagingWallet = mkDocker { environment = "mainnet-staging"; };
    };
  };
in cardanoPkgs // other<|MERGE_RESOLUTION|>--- conflicted
+++ resolved
@@ -48,10 +48,7 @@
         };
       });
 
-<<<<<<< HEAD
-=======
       cardano-sl-wallet-static = justStaticExecutables super.cardano-sl-wallet;
->>>>>>> 9c3a58e3
       cardano-sl-networking = dontCheck super.cardano-sl-networking;
       cardano-sl-client = addRealTimeTestLogs super.cardano-sl-client;
       cardano-sl-generator = addRealTimeTestLogs super.cardano-sl-generator;
