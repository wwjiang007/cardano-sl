-- | SafeCopy serialization of the world, required for wallet. ☕

module Pos.SafeCopy
       (
       ) where

import           Universum

import qualified Cardano.Crypto.Wallet           as CC
import qualified Cardano.Crypto.Wallet.Encrypted as CC
import qualified Crypto.ECC.Edwards25519         as ED25519
import qualified Crypto.Sign.Ed25519             as EDS25519
import           Data.SafeCopy                   (SafeCopy (..), base, contain,
                                                  deriveSafeCopySimple, safeGet, safePut)
import qualified Data.Serialize                  as Cereal (Serialize (..), getWord8,
                                                            putWord8)
import           Serokell.Data.Memory.Units      (Byte, fromBytes, toBytes)

import           Pos.Binary.Class                (Bi)
import qualified Pos.Binary.Class                as Bi
import           Pos.Block.Core
import           Pos.Core.Vss                    (VssCertificate (..))
import           Pos.Core.Fee                    (Coeff (..), TxFeePolicy (..),
                                                  TxSizeLinear (..))
import           Pos.Core.Types                  (AddrAttributes (..),
                                                  AddrSpendingData (..),
                                                  AddrStakeDistribution (..),
                                                  AddrType (..), Address (..),
                                                  Address' (..), ApplicationName (..),
                                                  BlockCount (..), BlockVersion (..),
                                                  BlockVersionData (..),
                                                  ChainDifficulty (..), Coin,
                                                  CoinPortion (..), EpochIndex (..),
                                                  EpochOrSlot (..), LocalSlotIndex (..),
                                                  Script (..), SharedSeed (..),
                                                  SlotCount (..), SlotId (..),
                                                  SoftforkRule (..), SoftwareVersion (..))
import           Pos.Crypto.Hashing              (AbstractHash (..))
import           Pos.Crypto.HD                   (HDAddressPayload (..))
import           Pos.Crypto.Signing.Redeem       (RedeemPublicKey (..),
                                                  RedeemSecretKey (..),
                                                  RedeemSignature (..))
import           Pos.Crypto.Signing.Signing      (ProxyCert (..), ProxySecretKey (..),
                                                  ProxySignature (..), PublicKey (..),
                                                  SecretKey (..), Signature (..),
                                                  Signed (..))
import           Pos.Crypto.SecretSharing        (SecretProof)
import           Pos.Data.Attributes             (Attributes (..), UnparsedFields)
import           Pos.Delegation.Types            (DlgPayload (..))
import           Pos.Merkle                      (MerkleNode (..), MerkleRoot (..),
                                                  MerkleTree (..))
import           Pos.Ssc.Class.Types             (Ssc (..))
import           Pos.Ssc.GodTossing.Core.Types   (Commitment (..), CommitmentsMap,
                                                  GtPayload (..), GtProof (..),
<<<<<<< HEAD
                                                  Opening (..), VssCertificate (..),
                                                  VssCertificatesMap)
=======
                                                  Opening (..))
>>>>>>> f5c68c86
import           Pos.Txp.Core.Types              (Tx (..), TxIn (..), TxInWitness (..),
                                                  TxOut (..), TxOutAux (..),
                                                  TxPayload (..), TxProof (..))
import           Pos.Update.Core.Types           (BlockVersionModifier (..),
                                                  SystemTag (..), UpdateData (..),
                                                  UpdatePayload (..), UpdateProposal (..),
                                                  UpdateVote (..))


----------------------------------------------------------------------------
-- Core types
----------------------------------------------------------------------------

deriveSafeCopySimple 0 'base ''Script
deriveSafeCopySimple 0 'base ''ApplicationName
deriveSafeCopySimple 0 'base ''BlockVersion
deriveSafeCopySimple 0 'base ''SoftwareVersion

deriveSafeCopySimple 0 'base ''ED25519.PointCompressed
deriveSafeCopySimple 0 'base ''ED25519.Scalar
deriveSafeCopySimple 0 'base ''ED25519.Signature
--
deriveSafeCopySimple 0 'base ''CC.EncryptedKey
deriveSafeCopySimple 0 'base ''CC.ChainCode
deriveSafeCopySimple 0 'base ''CC.XPub
deriveSafeCopySimple 0 'base ''CC.XPrv
deriveSafeCopySimple 0 'base ''CC.XSignature

deriveSafeCopySimple 0 'base ''PublicKey
deriveSafeCopySimple 0 'base ''SecretKey

deriveSafeCopySimple 0 'base ''ProxySecretKey

deriveSafeCopySimple 0 'base ''EDS25519.PublicKey
deriveSafeCopySimple 0 'base ''EDS25519.SecretKey
deriveSafeCopySimple 0 'base ''EDS25519.Signature

deriveSafeCopySimple 0 'base ''RedeemPublicKey
deriveSafeCopySimple 0 'base ''RedeemSecretKey

instance Bi SecretProof => SafeCopy SecretProof where
    getCopy = Bi.getCopyBi
    putCopy = Bi.putCopyBi

----------------------------------------------------------------------------
-- God tossing
----------------------------------------------------------------------------

deriveSafeCopySimple 0 'base ''VssCertificate
deriveSafeCopySimple 0 'base ''Opening
deriveSafeCopySimple 0 'base ''Commitment
deriveSafeCopySimple 0 'base ''CommitmentsMap
deriveSafeCopySimple 0 'base ''VssCertificatesMap

deriveSafeCopySimple 0 'base ''GtPayload
deriveSafeCopySimple 0 'base ''GtProof

----------------------------------------------------------------------------
-- Base types
----------------------------------------------------------------------------

deriveSafeCopySimple 0 'base ''CoinPortion
deriveSafeCopySimple 0 'base ''EpochIndex
deriveSafeCopySimple 0 'base ''LocalSlotIndex
deriveSafeCopySimple 0 'base ''SlotId
deriveSafeCopySimple 0 'base ''EpochOrSlot
deriveSafeCopySimple 0 'base ''UnparsedFields
deriveSafeCopySimple 0 'base ''BlockCount
deriveSafeCopySimple 0 'base ''SlotCount
deriveSafeCopySimple 0 'base ''Coin
deriveSafeCopySimple 0 'base ''HDAddressPayload
deriveSafeCopySimple 0 'base ''AddrType -- ☃
deriveSafeCopySimple 0 'base ''AddrStakeDistribution
deriveSafeCopySimple 0 'base ''AddrSpendingData
deriveSafeCopySimple 0 'base ''AddrAttributes
deriveSafeCopySimple 0 'base ''Address'
deriveSafeCopySimple 0 'base ''Address
deriveSafeCopySimple 0 'base ''TxInWitness
deriveSafeCopySimple 0 'base ''TxIn
deriveSafeCopySimple 0 'base ''TxOut
deriveSafeCopySimple 0 'base ''TxOutAux
deriveSafeCopySimple 0 'base ''Tx
deriveSafeCopySimple 0 'base ''TxProof
deriveSafeCopySimple 0 'base ''TxPayload
deriveSafeCopySimple 0 'base ''SharedSeed

deriveSafeCopySimple 0 'base ''DlgPayload

deriveSafeCopySimple 0 'base ''MainExtraBodyData
deriveSafeCopySimple 0 'base ''MainExtraHeaderData
deriveSafeCopySimple 0 'base ''GenesisExtraHeaderData
deriveSafeCopySimple 0 'base ''GenesisExtraBodyData

deriveSafeCopySimple 0 'base ''SystemTag
deriveSafeCopySimple 0 'base ''UpdateData
deriveSafeCopySimple 0 'base ''Coeff
deriveSafeCopySimple 0 'base ''TxSizeLinear
deriveSafeCopySimple 0 'base ''TxFeePolicy
deriveSafeCopySimple 0 'base ''SoftforkRule -- 💋
deriveSafeCopySimple 0 'base ''BlockVersionData
deriveSafeCopySimple 0 'base ''BlockVersionModifier
deriveSafeCopySimple 0 'base ''UpdateProposal
deriveSafeCopySimple 0 'base ''UpdateVote
deriveSafeCopySimple 0 'base ''UpdatePayload

-- Manually written instances can't be derived because
-- 'deriveSafeCopySimple' is not clever enough to add
-- “SafeCopy (Whatever a) =>” constraints.
-- Written by hand, because @deriveSafeCopySimple@ generates redundant
-- constraint (SafeCopy w) though it's phantom.
----------------------------------------------------------------------------
-- Manual instances
----------------------------------------------------------------------------

instance ( SafeCopy (BHeaderHash b)
         , SafeCopy (BodyProof b)
         , SafeCopy (ConsensusData b)
         , SafeCopy (ExtraHeaderData b)
         ) =>
         SafeCopy (GenericBlockHeader b) where
    getCopy =
        contain $
        do _gbhPrevBlock <- safeGet
           _gbhBodyProof <- safeGet
           _gbhConsensus <- safeGet
           _gbhExtra <- safeGet
           return $! UnsafeGenericBlockHeader {..}
    putCopy UnsafeGenericBlockHeader {..} =
        contain $
        do safePut _gbhPrevBlock
           safePut _gbhBodyProof
           safePut _gbhConsensus
           safePut _gbhExtra

instance ( SafeCopy (BHeaderHash b)
         , SafeCopy (BodyProof b)
         , SafeCopy (ConsensusData b)
         , SafeCopy (ExtraHeaderData b)
         , SafeCopy (Body b)
         , SafeCopy (ExtraBodyData b)
         ) =>
         SafeCopy (GenericBlock b) where
    getCopy =
        contain $
        do _gbHeader <- safeGet
           _gbBody <- safeGet
           _gbExtra <- safeGet
           return $! UnsafeGenericBlock {..}
    putCopy UnsafeGenericBlock {..} =
        contain $
        do safePut _gbHeader
           safePut _gbBody
           safePut _gbExtra

deriveSafeCopySimple 0 'base ''ChainDifficulty

instance (Ssc ssc, SafeCopy (SscProof ssc)) =>
         SafeCopy (BodyProof (MainBlockchain ssc)) where
    getCopy = contain $ do
        mpTxProof <- safeGet
        mpMpcProof      <- safeGet
        mpProxySKsProof <- safeGet
        mpUpdateProof   <- safeGet
        return $! MainProof{..}
    putCopy MainProof {..} = contain $ do
        safePut mpTxProof
        safePut mpMpcProof
        safePut mpProxySKsProof
        safePut mpUpdateProof

instance SafeCopy (BodyProof (GenesisBlockchain ssc)) where
    getCopy =
        contain $
        do x <- safeGet
           return $! GenesisProof x
    putCopy (GenesisProof x) =
        contain $
        do safePut x

instance SafeCopy (BlockSignature ssc) where
    getCopy = contain $ Cereal.getWord8 >>= \case
        0 -> BlockSignature <$> safeGet
        1 -> BlockPSignatureLight <$> safeGet
        2 -> BlockPSignatureHeavy <$> safeGet
        t -> fail $ "getCopy@BlockSignature: couldn't read tag: " <> show t
    putCopy (BlockSignature sig)       = contain $ Cereal.putWord8 0 >> safePut sig
    putCopy (BlockPSignatureLight proxySig) = contain $ Cereal.putWord8 1 >> safePut proxySig
    putCopy (BlockPSignatureHeavy proxySig) = contain $ Cereal.putWord8 2 >> safePut proxySig

instance SafeCopy (ConsensusData (MainBlockchain ssc)) where
    getCopy =
        contain $
        do _mcdSlot <- safeGet
           _mcdLeaderKey <- safeGet
           _mcdDifficulty <- safeGet
           _mcdSignature <- safeGet
           return $! MainConsensusData {..}
    putCopy MainConsensusData {..} =
        contain $
        do safePut _mcdSlot
           safePut _mcdLeaderKey
           safePut _mcdDifficulty
           safePut _mcdSignature

instance SafeCopy (ConsensusData (GenesisBlockchain ssc)) where
    getCopy =
        contain $
        do _gcdEpoch <- safeGet
           _gcdDifficulty <- safeGet
           return $! GenesisConsensusData {..}
    putCopy GenesisConsensusData {..} =
        contain $
        do safePut _gcdEpoch
           safePut _gcdDifficulty

instance (Ssc ssc, SafeCopy (SscPayload ssc)) =>
         SafeCopy (Body (MainBlockchain ssc)) where
    getCopy = contain $ do
        _mbTxPayload     <- safeGet
        _mbSscPayload    <- safeGet
        _mbDlgPayload    <- safeGet
        _mbUpdatePayload <- safeGet
        return $! MainBody{..}
    putCopy MainBody {..} = contain $ do
        safePut _mbTxPayload
        safePut _mbSscPayload
        safePut _mbDlgPayload
        safePut _mbUpdatePayload

instance SafeCopy (Body (GenesisBlockchain ssc)) where
    getCopy =
        contain $
        do _gbLeaders <- safeGet
           return $! GenesisBody {..}
    putCopy GenesisBody {..} =
        contain $
        do safePut _gbLeaders

instance SafeCopy (RedeemSignature a) where
    putCopy (RedeemSignature sig) = contain $ safePut sig
    getCopy = contain $ RedeemSignature <$> safeGet

instance SafeCopy (Signature a) where
    putCopy (Signature sig) = contain $ safePut sig
    getCopy = contain $ Signature <$> safeGet

instance (Bi (Signature a), Bi a) => SafeCopy (Signed a) where
    putCopy (Signed v s) = contain $ safePut (Bi.serialize' (v,s))
    getCopy = contain $ do
        bs <- safeGet
        case Bi.decodeFull bs of
            Left err    -> fail $ toString $ "getCopy@SafeCopy: " <> err
            Right (v,s) -> pure $ Signed v s

instance SafeCopy (ProxyCert w) where
    putCopy (ProxyCert sig) = contain $ safePut sig
    getCopy = contain $ ProxyCert <$> safeGet

instance (SafeCopy w) => SafeCopy (ProxySignature w a) where
    putCopy ProxySignature{..} = contain $ do
        safePut psigPsk
        safePut psigSig
    getCopy = contain $ ProxySignature <$> safeGet <*> safeGet

instance (Bi (MerkleRoot a), Typeable a) => SafeCopy (MerkleRoot a) where
    getCopy = Bi.getCopyBi
    putCopy = Bi.putCopyBi

instance (Bi (MerkleNode a), Typeable a) => SafeCopy (MerkleNode a) where
    getCopy = Bi.getCopyBi
    putCopy = Bi.putCopyBi

instance (Bi (MerkleTree a), Typeable a) => SafeCopy (MerkleTree a) where
    getCopy = Bi.getCopyBi
    putCopy = Bi.putCopyBi

instance SafeCopy h => SafeCopy (Attributes h) where
    getCopy =
        contain $
        do attrData <- safeGet
           attrRemain <- safeGet
           return $! Attributes {..}
    putCopy Attributes {..} =
        contain $
        do safePut attrData
           safePut attrRemain

instance (Bi (AbstractHash algo a), Typeable algo, Typeable a) =>
        SafeCopy (AbstractHash algo a) where
   putCopy = Bi.putCopyBi
   getCopy = Bi.getCopyBi

instance Cereal.Serialize Byte where
    get = fromBytes <$> Cereal.get
    put = Cereal.put . toBytes

instance SafeCopy Byte<|MERGE_RESOLUTION|>--- conflicted
+++ resolved
@@ -19,7 +19,6 @@
 import           Pos.Binary.Class                (Bi)
 import qualified Pos.Binary.Class                as Bi
 import           Pos.Block.Core
-import           Pos.Core.Vss                    (VssCertificate (..))
 import           Pos.Core.Fee                    (Coeff (..), TxFeePolicy (..),
                                                   TxSizeLinear (..))
 import           Pos.Core.Types                  (AddrAttributes (..),
@@ -35,8 +34,10 @@
                                                   Script (..), SharedSeed (..),
                                                   SlotCount (..), SlotId (..),
                                                   SoftforkRule (..), SoftwareVersion (..))
+import           Pos.Core.Vss                    (VssCertificate (..), VssCertificatesMap)
 import           Pos.Crypto.Hashing              (AbstractHash (..))
 import           Pos.Crypto.HD                   (HDAddressPayload (..))
+import           Pos.Crypto.SecretSharing        (SecretProof)
 import           Pos.Crypto.Signing.Redeem       (RedeemPublicKey (..),
                                                   RedeemSecretKey (..),
                                                   RedeemSignature (..))
@@ -44,7 +45,6 @@
                                                   ProxySignature (..), PublicKey (..),
                                                   SecretKey (..), Signature (..),
                                                   Signed (..))
-import           Pos.Crypto.SecretSharing        (SecretProof)
 import           Pos.Data.Attributes             (Attributes (..), UnparsedFields)
 import           Pos.Delegation.Types            (DlgPayload (..))
 import           Pos.Merkle                      (MerkleNode (..), MerkleRoot (..),
@@ -52,12 +52,7 @@
 import           Pos.Ssc.Class.Types             (Ssc (..))
 import           Pos.Ssc.GodTossing.Core.Types   (Commitment (..), CommitmentsMap,
                                                   GtPayload (..), GtProof (..),
-<<<<<<< HEAD
-                                                  Opening (..), VssCertificate (..),
-                                                  VssCertificatesMap)
-=======
                                                   Opening (..))
->>>>>>> f5c68c86
 import           Pos.Txp.Core.Types              (Tx (..), TxIn (..), TxInWitness (..),
                                                   TxOut (..), TxOutAux (..),
                                                   TxPayload (..), TxProof (..))
