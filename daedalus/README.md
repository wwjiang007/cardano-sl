# `daedalus-bridge`

<<<<<<< HEAD
API for Daedalus.


## Build `daedalus-bridge` locally

To try `daedalus-bridge` locally you have to run `wallet-api`, first. Note that your are on root folder of `pos-haskell-prototype`.

```bash
# build app
stack build --flag cardano-sl:with-wallet --flag cardano-sl:with-web
# run tmux in another window
tmux
# generate PureScript types
stack exec -- cardano-wallet-hs2purs
# launch nodes
export WALLET_TEST=1; ./scripts/launch.sh
```

Run `daedalus-bridge` locally:

```bash
cd daedalus
npm install
npm start
open http://localhost:3080/
```

After that you can try examples described in chapter ["Usage"](#Usage) using console of your browser.


## Build `daedalus-bridge` for production

```bash
npm run build:prod
```

`daedalus-bridge` is build to `dist/Daedalus.js`.

Note: `daedalus-bridge` is not optimized / compressed. This is will be a job for Daedalus.


## Usage (ES5)

API of `daedalus-bridge` does provide following Promise based functions:

_getWallets_

```javascript
Daedalus.ClientApi.getWallets()
  .then(function(value) {
    console.log('SUCCESS', value);
  }, function(reason) {
    console.log('ERROR', reason);
  })
```


_getWallet_

```javascript
// XXX - any wallet id
Daedalus.ClientApi.getWallet('XXX')()
  .then(function(value) {
    console.log('SUCCESS', value);
  }, function(reason) {
    console.log('ERROR', reason);
  })
```


_newWallet_

```javascript
Daedalus.ClientApi.newWallet(
    'CWTPersonal'
  , 'ADA'
  , 'wallet name'
  , 'mnemonic words')()
  .then(function(value) {
    console.log('SUCCESS', value);
  }, function(reason) {
    console.log('ERROR', reason);
  })
```

_generateMnemonic_

```javascript
Daedalus.ClientApi.generateMnemonic();
```

_blockchainSlotDuration_

```javascript
Daedalus.ClientApi.blockchainSlotDuration()
  .then(function(value) {
    console.log('SUCCESS', value);
  }, function(reason) {
    console.log('ERROR', reason);
  })

```



_generateMnemonic_

```javascript
Daedalus.ClientApi.generateMnemonic()
```


_deleteWallet_

```javascript
// XXX - any wallet id
Daedalus.ClientApi.deleteWallet('XXX')()
  .then(function(value) {
    console.log('SUCCESS', value);
  }, function(reason) {
    console.log(reason);
  })
```


_send_

```javascript
// IdFrom - wallet id to send amount from
// IdTo - wallet id to send amount to
Daedalus.ClientApi.send('IdFrom', 'IdTo', 80)()
  .then(function(value) {
    console.log('SUCCESS', value);
  }, function(reason) {
    console.log(reason);
  })
```


_history_

```javascript
// XXX - wallet id
Daedalus.ClientApi.getHistory('XXX')()
  .then(function(value) {
    console.log('SUCCESS', value);
  }, function(reason) {
    console.log(reason);
  })
```


_isValidAddress_

```javascript
// XXX - wallet id
Daedalus.ClientApi.isValidAddress('XXX', 'ADA')()
  .then(function(value) {
    console.log('SUCCESS', value);
  }, function(reason) {
    console.log(reason);
  })
```

_notify_

```javascript
Daedalus.ClientApi.notify(
    // message callback
   function(msg) { return function() { console.log('msg ', msg) } },
   // error callback
   function(error) { return function() { console.log('error ', error) } }
 )();
```


## Run tests

First, make sure that you have all dependencies installed. Run (only once):
```bash
npm i
```

Run tests:
```bash
npm test
```
=======
[Documentation of `daedalus-bridge`]( https://github.com/input-output-hk/cardano-docs.iohk.io/blob/daedalus-bridge/_docs/cardano/daedalus-bridge.md) has been moved to [cardano-docs.iohk.io]( https://github.com/input-output-hk/cardano-docs.iohk.io/).
>>>>>>> d73920ab
<|MERGE_RESOLUTION|>--- conflicted
+++ resolved
@@ -1,193 +1,3 @@
 # `daedalus-bridge`
 
-<<<<<<< HEAD
-API for Daedalus.
-
-
-## Build `daedalus-bridge` locally
-
-To try `daedalus-bridge` locally you have to run `wallet-api`, first. Note that your are on root folder of `pos-haskell-prototype`.
-
-```bash
-# build app
-stack build --flag cardano-sl:with-wallet --flag cardano-sl:with-web
-# run tmux in another window
-tmux
-# generate PureScript types
-stack exec -- cardano-wallet-hs2purs
-# launch nodes
-export WALLET_TEST=1; ./scripts/launch.sh
-```
-
-Run `daedalus-bridge` locally:
-
-```bash
-cd daedalus
-npm install
-npm start
-open http://localhost:3080/
-```
-
-After that you can try examples described in chapter ["Usage"](#Usage) using console of your browser.
-
-
-## Build `daedalus-bridge` for production
-
-```bash
-npm run build:prod
-```
-
-`daedalus-bridge` is build to `dist/Daedalus.js`.
-
-Note: `daedalus-bridge` is not optimized / compressed. This is will be a job for Daedalus.
-
-
-## Usage (ES5)
-
-API of `daedalus-bridge` does provide following Promise based functions:
-
-_getWallets_
-
-```javascript
-Daedalus.ClientApi.getWallets()
-  .then(function(value) {
-    console.log('SUCCESS', value);
-  }, function(reason) {
-    console.log('ERROR', reason);
-  })
-```
-
-
-_getWallet_
-
-```javascript
-// XXX - any wallet id
-Daedalus.ClientApi.getWallet('XXX')()
-  .then(function(value) {
-    console.log('SUCCESS', value);
-  }, function(reason) {
-    console.log('ERROR', reason);
-  })
-```
-
-
-_newWallet_
-
-```javascript
-Daedalus.ClientApi.newWallet(
-    'CWTPersonal'
-  , 'ADA'
-  , 'wallet name'
-  , 'mnemonic words')()
-  .then(function(value) {
-    console.log('SUCCESS', value);
-  }, function(reason) {
-    console.log('ERROR', reason);
-  })
-```
-
-_generateMnemonic_
-
-```javascript
-Daedalus.ClientApi.generateMnemonic();
-```
-
-_blockchainSlotDuration_
-
-```javascript
-Daedalus.ClientApi.blockchainSlotDuration()
-  .then(function(value) {
-    console.log('SUCCESS', value);
-  }, function(reason) {
-    console.log('ERROR', reason);
-  })
-
-```
-
-
-
-_generateMnemonic_
-
-```javascript
-Daedalus.ClientApi.generateMnemonic()
-```
-
-
-_deleteWallet_
-
-```javascript
-// XXX - any wallet id
-Daedalus.ClientApi.deleteWallet('XXX')()
-  .then(function(value) {
-    console.log('SUCCESS', value);
-  }, function(reason) {
-    console.log(reason);
-  })
-```
-
-
-_send_
-
-```javascript
-// IdFrom - wallet id to send amount from
-// IdTo - wallet id to send amount to
-Daedalus.ClientApi.send('IdFrom', 'IdTo', 80)()
-  .then(function(value) {
-    console.log('SUCCESS', value);
-  }, function(reason) {
-    console.log(reason);
-  })
-```
-
-
-_history_
-
-```javascript
-// XXX - wallet id
-Daedalus.ClientApi.getHistory('XXX')()
-  .then(function(value) {
-    console.log('SUCCESS', value);
-  }, function(reason) {
-    console.log(reason);
-  })
-```
-
-
-_isValidAddress_
-
-```javascript
-// XXX - wallet id
-Daedalus.ClientApi.isValidAddress('XXX', 'ADA')()
-  .then(function(value) {
-    console.log('SUCCESS', value);
-  }, function(reason) {
-    console.log(reason);
-  })
-```
-
-_notify_
-
-```javascript
-Daedalus.ClientApi.notify(
-    // message callback
-   function(msg) { return function() { console.log('msg ', msg) } },
-   // error callback
-   function(error) { return function() { console.log('error ', error) } }
- )();
-```
-
-
-## Run tests
-
-First, make sure that you have all dependencies installed. Run (only once):
-```bash
-npm i
-```
-
-Run tests:
-```bash
-npm test
-```
-=======
-[Documentation of `daedalus-bridge`]( https://github.com/input-output-hk/cardano-docs.iohk.io/blob/daedalus-bridge/_docs/cardano/daedalus-bridge.md) has been moved to [cardano-docs.iohk.io]( https://github.com/input-output-hk/cardano-docs.iohk.io/).
->>>>>>> d73920ab
+[Documentation of `daedalus-bridge`]( https://github.com/input-output-hk/cardano-docs.iohk.io/blob/daedalus-bridge/_docs/cardano/daedalus-bridge.md) has been moved to [cardano-docs.iohk.io]( https://github.com/input-output-hk/cardano-docs.iohk.io/).