--- conflicted
+++ resolved
@@ -34,14 +34,8 @@
     "extract-text-webpack-plugin": "^2.1.0",
     "html-webpack-plugin": "^2.28.0",
     "mocha": "^3.2.0",
-<<<<<<< HEAD
-    "nock": "^9.0.9",
-    "pulp": "^10.0.4",
-    "purescript": "^0.10.7",
-=======
     "nock": "^9.0.2",
     "pulp": "^10.0.1",
->>>>>>> 2566a51b
     "purescript-psa": "^0.4.0",
     "purs-loader": "^2.4.1",
     "rimraf": "^2.6.1",
