--- conflicted
+++ resolved
@@ -7,12 +7,9 @@
 packages:
 - '.'
 - core
-<<<<<<< HEAD
 - update
 - infra
-=======
 - db
->>>>>>> 627c41f5
 
 - location:
     git: https://github.com/serokell/acid-state.git
