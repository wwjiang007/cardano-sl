{-# LANGUAGE ScopedTypeVariables  #-}
{-# LANGUAGE TemplateHaskell      #-}
{-# LANGUAGE UndecidableInstances #-}

module Pos.Txp.Core.Types
       ( TxAttributes
       , TxInWitness (..)
       , TxWitness
       , TxDistribution (..)
       , TxSigData
       , TxSig
       , TxId
       , TxIn (..)
       , toPair
       , TxOut (..)
       , txOutStake
       , Tx (..)
       , mkTx
       , txInputs
       , txOutputs
       , txAttributes
       , txF
       , txaF
       , TxAux
       , TxOutAux

       , Utxo
       , formatUtxo
       , utxoF

       , TxUndo
       , TxsUndo
       ) where

import           Control.Lens           (makeLenses)
import           Data.DeriveTH          (derive, makeNFData)
import           Data.Hashable          (Hashable)
import qualified Data.Map               as M (toList)
import qualified Data.Text              as T
import           Data.Text.Buildable    (Buildable)
import qualified Data.Text.Buildable    as Buildable
import           Data.Text.Lazy.Builder (Builder)
import           Data.Vector            (Vector)
import           Formatting             (Format, bprint, build, int, later, sformat, (%))
import           Serokell.Util.Base16   (base16F)
import           Serokell.Util.Text     (listBuilderJSON, listJson, listJsonIndent,
                                         mapBuilderJson, pairBuilder)
import           Serokell.Util.Verify   (VerificationRes (..), verifyGeneric)
import           Universum

import           Pos.Binary.Class       (Bi)
<<<<<<< HEAD
import           Pos.Crypto             (Hash, PublicKey, RedeemPublicKey,
                                         RedeemSignature, Signature, hash, shortHashF)
=======
import           Pos.Core.Address       ()
import           Pos.Core.Types         (Address (..), Coin, Script, StakeholderId, coinF,
                                         mkCoin)
import           Pos.Crypto             (Hash, PublicKey, Signature, hash, shortHashF)
>>>>>>> c88ead10
import           Pos.Data.Attributes    (Attributes)

----------------------------------------------------------------------------
-- Transaction
----------------------------------------------------------------------------

-- | Represents transaction attributes: map from 1-byte integer to
-- arbitrary-type value. To be used for extending transaction with new
-- fields via softfork.
type TxAttributes = Attributes ()

-- | Represents transaction identifier as 'Hash' of 'Tx'.
type TxId = Hash Tx

-- | Data that is being signed when creating a TxSig.
type TxSigData = (TxId, Word32, Hash [TxOut], Hash TxDistribution)

-- | 'Signature' of addrId.
type TxSig = Signature TxSigData

-- | A witness for a single input.
data TxInWitness
    = PkWitness { twKey :: !PublicKey
                , twSig :: !TxSig }
    | ScriptWitness { twValidator :: !Script
                    , twRedeemer  :: !Script }
    | RedeemWitness { twRedeemKey :: !RedeemPublicKey
                    , twRedeemSig :: !(RedeemSignature TxSigData) }
    | UnknownWitnessType !Word8 !ByteString
    deriving (Eq, Show, Generic, Typeable)

instance Hashable TxInWitness

instance (Bi Script, Bi PublicKey) => Buildable TxInWitness where
    build (PkWitness key sig) =
        bprint ("PkWitness: key = "%build%", sig = "%build) key sig
    build (ScriptWitness val red) =
        bprint ("ScriptWitness: "%
                "validator hash = "%shortHashF%", "%
                "redeemer hash = "%shortHashF) (hash val) (hash red)
    build (UnknownWitnessType t bs) =
        bprint ("UnknownWitnessType "%build%" "%base16F) t bs

-- | A witness is a proof that a transaction is allowed to spend the funds it
-- spends (by providing signatures, redeeming scripts, etc). A separate proof
-- is provided for each input.
type TxWitness = Vector TxInWitness

-- | Distribution of “fake” stake that follow-the-satoshi would use for a
-- particular transaction.
newtype TxDistribution = TxDistribution {
    getTxDistribution :: [[(StakeholderId, Coin)]] }
    deriving (Eq, Show, Generic, Typeable)

instance Buildable TxDistribution where
    build (TxDistribution x) =
        listBuilderJSON . map (listBuilderJSON . map pairBuilder) $ x

-- | Transaction input.
data TxIn = TxIn
    { -- | Which transaction's output is used
      txInHash  :: !TxId
      -- | Index of the output in transaction's outputs
    , txInIndex :: !Word32
    } deriving (Eq, Ord, Show, Generic, Typeable)

instance Hashable TxIn

instance Buildable TxIn where
    build TxIn {..} = bprint ("TxIn "%shortHashF%" #"%int) txInHash txInIndex

-- | Make pair from TxIn
toPair :: TxIn -> (TxId, Word32)
toPair (TxIn h i) = (h, i)

-- | Transaction output.
data TxOut = TxOut
    { txOutAddress :: !Address
    , txOutValue   :: !Coin
    } deriving (Eq, Ord, Generic, Show, Typeable)

instance Bi Address => Hashable TxOut

instance Bi Address => Buildable TxOut where
    build TxOut {..} =
        bprint ("TxOut "%coinF%" -> "%build) txOutValue txOutAddress

type TxOutAux = (TxOut, [(StakeholderId, Coin)])

instance Bi Address => Buildable TxOutAux where
    build (out, distr) =
        bprint ("{txout = "%build%", distr = "%listJson%"}")
               out (map pairBuilder distr)

-- | Use this function if you need to know how a 'TxOut' distributes stake
-- (e.g. for the purpose of running follow-the-satoshi).
txOutStake :: TxOutAux -> [(StakeholderId, Coin)]
txOutStake (TxOut{..}, mb) = case txOutAddress of
    PubKeyAddress x _ -> [(x, txOutValue)]
    _                 -> mb

-- | Transaction.
--
-- NB: transaction witnesses are stored separately.
data Tx = UnsafeTx
    { _txInputs     :: ![TxIn]   -- ^ Inputs of transaction.
    , _txOutputs    :: ![TxOut]  -- ^ Outputs of transaction.
    , _txAttributes :: !TxAttributes -- ^ Attributes of transaction
    } deriving (Eq, Ord, Generic, Show, Typeable)

makeLenses ''Tx

-- | Transaction + auxiliary data
type TxAux = (Tx, TxWitness, TxDistribution)

instance Bi Address => Hashable Tx

instance Bi Address => Buildable Tx where
    build UnsafeTx {..} =
        bprint
            ("Transaction with inputs "%listJson%", outputs: "%listJson)
            _txInputs _txOutputs

-- | Specialized formatter for 'Tx'.
txF :: Bi Address => Format r (Tx -> r)
txF = build

-- | Specialized formatter for 'Tx' with auxiliary data
txaF :: (Bi PublicKey, Bi Script, Bi Address) => Format r (TxAux -> r)
txaF = later $ \(tx, w, d) ->
    bprint (build%"\n"%
            "witnesses: "%listJsonIndent 4%"\n"%
            "distribution: "%build) tx w d

-- | Create valid Tx or fail.
-- Verify inputs and outputs are non empty; have enough coins.
mkTx :: MonadFail m => [TxIn] -> [TxOut] -> TxAttributes -> m Tx
mkTx inputs outputs attrs
    | null inputs = fail "transaction doesn't have inputs"
    | null outputs = fail "transaction doesn't have outputs"
    | VerFailure ers <- verifyOutputs =
        fail $ T.unpack $ T.intercalate "; " ers
    | otherwise = pure $ UnsafeTx inputs outputs attrs
  where
    verifyOutputs = verifyGeneric $ concat $
                    zipWith outputPredicates [0..] outputs
    outputPredicates (i :: Word) TxOut{..} = [
      ( txOutValue > mkCoin 0
      , sformat ("output #"%int%" has non-positive value: "%coinF)
                i txOutValue) ]

----------------------------------------------------------------------------
-- UTXO
----------------------------------------------------------------------------

-- | Unspent transaction outputs.
--
-- Transaction inputs are identified by (transaction ID, index in list of
-- output) pairs.
type Utxo = Map TxIn TxOutAux

-- | Format 'Utxo' map as json.
formatUtxo :: Bi Address => Utxo -> Builder
formatUtxo = mapBuilderJson . M.toList

-- | Specialized formatter for 'Utxo'.
utxoF :: Bi Address => Format r (Utxo -> r)
utxoF = later formatUtxo

----------------------------------------------------------------------------
-- UNDO
----------------------------------------------------------------------------

-- | Particular undo needed for transactions
type TxUndo = [TxOutAux]

type TxsUndo = [TxUndo]

derive makeNFData ''TxIn
derive makeNFData ''TxInWitness
derive makeNFData ''TxOut
derive makeNFData ''TxDistribution
derive makeNFData ''Tx<|MERGE_RESOLUTION|>--- conflicted
+++ resolved
@@ -49,15 +49,11 @@
 import           Universum
 
 import           Pos.Binary.Class       (Bi)
-<<<<<<< HEAD
-import           Pos.Crypto             (Hash, PublicKey, RedeemPublicKey,
-                                         RedeemSignature, Signature, hash, shortHashF)
-=======
 import           Pos.Core.Address       ()
 import           Pos.Core.Types         (Address (..), Coin, Script, StakeholderId, coinF,
                                          mkCoin)
-import           Pos.Crypto             (Hash, PublicKey, Signature, hash, shortHashF)
->>>>>>> c88ead10
+import           Pos.Crypto             (Hash, PublicKey, RedeemPublicKey,
+                                         RedeemSignature, Signature, hash, shortHashF)
 import           Pos.Data.Attributes    (Attributes)
 
 ----------------------------------------------------------------------------
