--- conflicted
+++ resolved
@@ -13,20 +13,11 @@
 import           Pos.WorkMode        (WorkMode)
 
 #ifdef WITH_WALLET
-<<<<<<< HEAD
-import           Data.IORef          (newIORef, readIORef, writeIORef)
 import           Data.Time.Units     (Second, convertUnit)
 import           Formatting          (build, int, sformat, shown, (%))
 import           Mockable            (delay, throw)
 import           Serokell.Util       (listJson)
 import           System.Wlog         (logDebug, logInfo, logWarning)
-=======
-import           Data.Time.Units   (Second, convertUnit)
-import           Formatting        (build, int, sformat, shown, (%))
-import           Mockable          (delay, throw)
-import           Serokell.Util     (listJson)
-import           System.Wlog       (logDebug, logInfo, logWarning)
->>>>>>> e9a1e92c
 
 import           Pos.Communication   (ConversationActions (..), InvMsg (..), InvOrData,
                                       MempoolMsg (..), NodeId,
