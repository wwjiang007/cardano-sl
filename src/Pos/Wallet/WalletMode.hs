--- conflicted
+++ resolved
@@ -27,8 +27,7 @@
 import           System.Wlog                  (LoggerNameBox, WithLogger)
 import           Universum
 
-<<<<<<< HEAD
-import           Pos.Client.Txp.Balances      (MonadBalances (..))
+import           Pos.Client.Txp.Balances      (MonadBalances (..), getBalanceFromUtxo)
 import           Pos.Client.Txp.History       (MonadTxHistory (..), deriveAddrHistory)
 import           Pos.Communication            (TxMode)
 import           Pos.Communication.PeerState  (PeerStateHolder, WithPeerState)
@@ -52,40 +51,6 @@
 import           Pos.Wallet.State             (WalletDB)
 import qualified Pos.Wallet.State             as WS
 import           Pos.WorkMode                 (RawRealMode)
-=======
-import           Pos.Client.Txp.Balances     (MonadBalances (..), getBalanceFromUtxo)
-import           Pos.Client.Txp.History      (MonadTxHistory (..), deriveAddrHistory)
-import           Pos.Communication           (TxMode)
-import           Pos.Communication.PeerState (PeerStateHolder, WithPeerState)
-import           Pos.Constants               (blkSecurityParam)
-import qualified Pos.Context                 as PC
-import           Pos.DB                      (MonadDB)
-import qualified Pos.DB.Block                as DB
-import           Pos.DB.Error                (DBError (..))
-import qualified Pos.DB.GState               as GS
-import           Pos.Delegation              (DelegationT (..))
-import           Pos.Shutdown                (triggerShutdown)
-import           Pos.Slotting                (MonadSlots (..), NtpSlotting,
-                                              SlottingHolder, getLastKnownSlotDuration)
-import           Pos.Ssc.Class               (Ssc, SscHelpersClass)
-import           Pos.Ssc.Extra               (SscHolder (..))
-import           Pos.Txp                     (TxpHolder (..), filterUtxoByAddr,
-                                              runUtxoStateT)
-import           Pos.Types                   (BlockHeader, ChainDifficulty, difficultyL,
-                                              flattenEpochOrSlot, flattenSlotId)
-import           Pos.Update                  (ConfirmedProposalState (..))
-import           Pos.Update.Context          (UpdateContext (ucUpdateSemaphore))
-import           Pos.Util                    (maybeThrow)
-import           Pos.Util.Context            (askContext)
-import           Pos.Wallet.Context          (ContextHolder, WithWalletContext)
-import           Pos.Wallet.KeyStorage       (KeyStorage, MonadKeys)
-import           Pos.Wallet.State            (WalletDB)
-import qualified Pos.Wallet.State            as WS
-import           Pos.Wallet.Web.State        (WalletWebDB (..))
-import           Pos.WorkMode                (RawRealMode)
-
-deriving instance MonadBalances m => MonadBalances (WalletWebDB m)
->>>>>>> 0f0116f8
 
 instance MonadIO m => MonadBalances (WalletDB m) where
     getOwnUtxo addr = filterUtxoByAddr addr <$> WS.getUtxo
