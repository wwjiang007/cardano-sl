{-# LANGUAGE AllowAmbiguousTypes #-}
{-# LANGUAGE RankNTypes          #-}
{-# LANGUAGE ScopedTypeVariables #-}
{-# LANGUAGE TemplateHaskell     #-}
{-# LANGUAGE TypeOperators       #-}

-- | Wallet web server.

module Pos.Wallet.Web.Server.Methods
       ( WalletWebHandler
       , walletApplication
       , walletServer
       , walletServeImpl
       , walletServerOuts

       , bracketWalletWebDB
       , bracketWalletWS
       ) where

import           Universum

import           Control.Concurrent               (forkFinally)
import           Control.Lens                     (ix, makeLenses, traversed, (.=))
import           Control.Monad.Catch              (SomeException, try)
import qualified Control.Monad.Catch              as E
import           Control.Monad.State              (runStateT)
import           Data.ByteString.Base58           (bitcoinAlphabet, decodeBase58)
import           Data.Default                     (Default (def))
import           Data.List                        (findIndex)
import qualified Data.List.NonEmpty               as NE
import qualified Data.Set                         as S
import           Data.Tagged                      (untag)
import qualified Data.Text.Buildable
import           Data.Time.Clock.POSIX            (getPOSIXTime)
import           Data.Time.Units                  (Microsecond, Second)
import qualified Ether
import           Formatting                       (bprint, build, sformat, shown, stext,
                                                   (%))
import qualified Formatting                       as F
import           Network.Wai                      (Application)
import           Paths_cardano_sl                 (version)
import           Pos.ReportServer.Report          (ReportType (RInfo))
import           Serokell.AcidState.ExtendedState (ExtendedState)
import           Serokell.Util                    (threadDelay)
import qualified Serokell.Util.Base64             as B64
import           Serokell.Util.Text               (listJson)
import           Servant.API                      ((:<|>) ((:<|>)),
                                                   FromHttpApiData (parseUrlPiece))
import           Servant.Multipart                (fdFilePath)
import           Servant.Server                   (Handler, Server, ServerT, err403,
                                                   runHandler, serve)
import           Servant.Utils.Enter              ((:~>) (..), enter)
import           System.Wlog                      (logDebug, logError, logInfo)

import           Pos.Aeson.ClientTypes            ()
import           Pos.Client.Txp.History           (TxHistoryAnswer (..),
                                                   TxHistoryEntry (..))
import           Pos.Communication                (OutSpecs, SendActions, sendTxOuts,
                                                   submitMTx, submitRedemptionTx)
import           Pos.Constants                    (curSoftwareVersion, isDevelopment)
import           Pos.Core                         (Address (..), Coin, addressF,
                                                   decodeTextAddress, makePubKeyAddress,
                                                   makeRedeemAddress, mkCoin, sumCoins,
                                                   unsafeAddCoin, unsafeIntegerToCoin,
                                                   unsafeSubCoin)
import           Pos.Crypto                       (EncryptedSecretKey, PassPhrase,
                                                   aesDecrypt, changeEncPassphrase,
                                                   checkPassMatches, deriveAesKeyBS,
                                                   emptyPassphrase, encToPublic, hash,
                                                   redeemDeterministicKeyGen,
                                                   redeemToPublic, withSafeSigner,
                                                   withSafeSigner)
import           Pos.DB.Class                     (MonadGState)
import           Pos.Discovery                    (getPeers)
import           Pos.Genesis                      (genesisDevHdwSecretKeys)
import           Pos.Reporting.MemState           (MonadReportingMem, rcReportServers)
import           Pos.Reporting.Methods            (sendReport, sendReportNodeNologs)
import           Pos.Txp.Core                     (TxAux (..), TxOut (..), TxOutAux (..))
import           Pos.Util                         (maybeThrow)
import           Pos.Util.BackupPhrase            (toSeed)
import qualified Pos.Util.Modifier                as MM
import           Pos.Util.Servant                 (decodeCType, encodeCType)
import           Pos.Util.UserSecret              (readUserSecret, usWalletSet)
<<<<<<< HEAD
import           Pos.Wallet.KeyStorage            (MonadKeys, addSecretKey,
                                                   deleteSecretKey, getSecretKeys)
=======
import           Pos.Wallet.KeyStorage            (addSecretKey, deleteSecretKey,
                                                   getSecretKeys)
import           Pos.Wallet.Redirect              (WalletRedirects)
>>>>>>> c8e6417e
import           Pos.Wallet.SscType               (WalletSscType)
import           Pos.Wallet.WalletMode            (WalletMode, applyLastUpdate,
                                                   blockchainSlotDuration, connectedPeers,
                                                   getBalance, getTxHistory,
                                                   localChainDifficulty,
                                                   networkChainDifficulty, waitForUpdate)
import           Pos.Wallet.Web.Account           (AddrGenSeed, GenSeed (..),
                                                   genSaveRootAddress,
                                                   genUniqueAccountAddress,
                                                   genUniqueAccountId, getAddrIdx,
                                                   getSKByAccAddr, getSKByAddr,
                                                   myRootAddresses)
import           Pos.Wallet.Web.Api               (WalletApi, walletApi)
import           Pos.Wallet.Web.ClientTypes       (AccountId (..), Addr, CAccount (..),
                                                   CAccountId (..), CAccountInit (..),
                                                   CAccountMeta (..), CAddress (..),
                                                   CCoin, CElectronCrashReport (..), CId,
                                                   CInitialized,
                                                   CPaperVendWalletRedeem (..),
                                                   CPassPhrase (..), CProfile,
                                                   CProfile (..), CTx (..), CTxId,
                                                   CTxMeta (..), CTxs (..),
                                                   CUpdateInfo (..), CWAddressMeta (..),
                                                   CWallet (..), CWalletInit (..),
                                                   CWalletMeta (..), CWalletRedeem (..),
                                                   NotifyEvent (..), SyncProgress (..),
                                                   Wal, addressToCId, cIdToAddress,
                                                   coinFromCCoin, encToCId, mkCCoin,
                                                   mkCTxId, mkCTxs, toCUpdateInfo,
                                                   txContainsTitle, txIdToCTxId,
                                                   walletAddrMetaToAccount)
import           Pos.Wallet.Web.Error             (WalletError (..), rewrapToWalletError)
import           Pos.Wallet.Web.Secret            (WalletUserSecret (..),
                                                   mkGenesisWalletUserSecret, wusAccounts,
                                                   wusWalletName)
import           Pos.Wallet.Web.Server.Sockets    (ConnectionsVar, MonadWalletWebSockets,
                                                   WalletWebSockets, closeWSConnections,
                                                   getWalletWebSockets, initWSConnections,
                                                   notifyAll, upgradeApplicationWS)
import           Pos.Wallet.Web.State             (AccountLookupMode (..), WalletWebDB,
                                                   WebWalletModeDB, addOnlyNewTxMeta,
                                                   addRemovedAccount, addUpdate,
                                                   addWAddress, closeState, createAccount,
                                                   createWallet, getAccountMeta,
                                                   getAccountWAddresses, getHistoryCache,
                                                   getNextUpdate, getProfile, getTxMeta,
                                                   getWAddressIds, getWalletAddresses,
                                                   getWalletMeta, getWalletPassLU,
                                                   openState, removeAccount,
                                                   removeNextUpdate, removeWAddress,
                                                   removeWallet, setAccountMeta,
                                                   setAccountTransactionMeta, setProfile,
                                                   setWalletMeta, setWalletPassLU,
                                                   testReset, totallyRemoveWAddress,
                                                   updateHistoryCache)
import           Pos.Wallet.Web.State.Storage     (WalletStorage)
import           Pos.Wallet.Web.Tracking          (BlockLockMode, MonadWalletTracking,
                                                   selectAccountsFromUtxoLock,
                                                   syncWSetsWithGStateLock,
                                                   txMempoolToModifier)
import           Pos.Wallet.Web.Util              (deriveLvl2KeyPair)
import           Pos.Web.Server                   (serveImpl)

----------------------------------------------------------------------------
-- Top level functionality
----------------------------------------------------------------------------

type WalletWebHandler m =
    WalletRedirects (
    WalletWebSockets (
    WalletWebDB (
    m
    )))

type WalletWebMode m
    = ( WalletMode m
      , MonadKeys m -- THIS IS IMPLIED BY WalletMode BUT DOESN'T WORK
                    -- FUNCTIONS DON'T SEE THIS CONSTRAINT
                    -- PROBABLY GHC BUG
      , WebWalletModeDB m
      , MonadGState m
      , MonadWalletWebSockets m
      , MonadReportingMem m
      , MonadWalletTracking m
      , BlockLockMode WalletSscType m
      )

makeLenses ''SyncProgress

walletServeImpl
    :: ( MonadIO m
       , MonadMask m
       , WalletWebMode (WalletWebHandler m))
    => WalletWebHandler m Application     -- ^ Application getter
    -> Word16                             -- ^ Port to listen
    -> WalletWebHandler m ()
walletServeImpl app port =
    serveImpl app "127.0.0.1" port

walletApplication
    :: WalletWebMode m
    => m (Server WalletApi)
    -> m Application
walletApplication serv = do
    wsConn <- getWalletWebSockets
    upgradeApplicationWS wsConn . serve walletApi <$> serv

walletServer
    :: forall m . (MonadIO m, WalletWebMode (WalletWebHandler m))
    => SendActions (WalletWebHandler m)
    -> WalletWebHandler m (WalletWebHandler m :~> Handler)
    -> WalletWebHandler m (Server WalletApi)
walletServer sendActions nat = do
    nat >>= launchNotifier
    addInitialRichAccount 0
    syncWSetsWithGStateLock @WalletSscType =<< mapM getSKByAddr =<< myRootAddresses
    (`enter` servantHandlers sendActions) <$> nat

bracketWalletWebDB
    :: ( MonadIO m
       , MonadMask m
       )
    => FilePath  -- ^ Path to wallet acid-state
    -> Bool      -- ^ Rebuild flag for acid-state
    -> (ExtendedState WalletStorage -> m a)
    -> m a
bracketWalletWebDB daedalusDbPath dbRebuild =
    bracket (openState dbRebuild daedalusDbPath)
            closeState

bracketWalletWS
    :: ( MonadIO m
       , MonadMask m
       )
    => (ConnectionsVar -> m a)
    -> m a
bracketWalletWS = bracket initWS closeWSConnections
  where
    initWS = putText "walletServeImpl initWsConnection" >> initWSConnections

----------------------------------------------------------------------------
-- Notifier
----------------------------------------------------------------------------

-- FIXME: this is really inefficient. Temporary solution
launchNotifier :: WalletWebMode m => (m :~> Handler) -> m ()
launchNotifier nat =
    void . liftIO $ mapM startForking
        [ dificultyNotifier
        , updateNotifier
        ]
  where
    cooldownPeriod :: Second
    cooldownPeriod = 5

    difficultyNotifyPeriod :: Microsecond
    difficultyNotifyPeriod = 500000  -- 0.5 sec

    -- networkResendPeriod = 10         -- in delay periods
    forkForever action = forkFinally action $ const $ do
        -- TODO: log error
        -- cooldown
        threadDelay cooldownPeriod
        void $ forkForever action
    -- TODO: use Servant.enter here
    -- FIXME: don't ignore errors, send error msg to the socket
    startForking = forkForever . void . runHandler . ($$) nat
    notifier period action = forever $ do
        liftIO $ threadDelay period
        action
    dificultyNotifier = void . flip runStateT def $ notifier difficultyNotifyPeriod $ do
        whenJustM networkChainDifficulty $
            \networkDifficulty -> do
                oldNetworkDifficulty <- use spNetworkCD
                when (Just networkDifficulty /= oldNetworkDifficulty) $ do
                    lift $ notifyAll $ NetworkDifficultyChanged networkDifficulty
                    spNetworkCD .= Just networkDifficulty

        localDifficulty <- localChainDifficulty
        oldLocalDifficulty <- use spLocalCD
        when (localDifficulty /= oldLocalDifficulty) $ do
            lift $ notifyAll $ LocalDifficultyChanged localDifficulty
            spLocalCD .= localDifficulty

        peers <- connectedPeers
        oldPeers <- use spPeers
        when (peers /= oldPeers) $ do
            lift $ notifyAll $ ConnectedPeersChanged peers
            spPeers .= peers

    updateNotifier = do
        cps <- waitForUpdate
        addUpdate $ toCUpdateInfo cps
        logDebug "Added update to wallet storage"
        notifyAll UpdateAvailable

    -- historyNotifier :: WalletWebMode m => m ()
    -- historyNotifier = do
    --     cAddresses <- myCIds
    --     for_ cAddresses $ \cAddress -> do
    --         -- TODO: is reading from acid RAM only (not reading from disk?)
    --         oldHistoryLength <- length . fromMaybe mempty <$> getAccountHistory cAddress
    --         newHistoryLength <- length <$> getHistory cAddress
    --         when (oldHistoryLength /= newHistoryLength) .
    --             notifyAll $ NewWalletTransaction cAddress

walletServerOuts :: OutSpecs
walletServerOuts = sendTxOuts

----------------------------------------------------------------------------
-- Handlers
----------------------------------------------------------------------------

servantHandlers
    :: WalletWebMode m
    => SendActions m
    -> ServerT WalletApi m
servantHandlers sendActions =
     testResetAll
    :<|>

     getWallet
    :<|>
     getWallets
    :<|>
     newWallet
    :<|>
     newWallet
    :<|>
     renameWSet
    :<|>
     deleteWallet
    :<|>
     importWallet
    :<|>
     changeWalletPassphrase sendActions
    :<|>

     getAccount
    :<|>
     getAccounts
    :<|>
     updateAccount
    :<|>
     newAccount RandomSeed
    :<|>
     deleteAccount
    :<|>

     newWAddress RandomSeed
    :<|>

     isValidAddress
    :<|>

     getUserProfile
    :<|>
     updateUserProfile
    :<|>

     send sendActions
    :<|>
     sendExtended sendActions
    :<|>
     updateTransaction
    :<|>
     getHistory
    :<|>
     searchHistory
    :<|>

     nextUpdate
    :<|>
     applyUpdate
    :<|>

     redeemAda sendActions
    :<|>
     redeemAdaPaperVend sendActions
    :<|>

     reportingInitialized
    :<|>
     reportingElectroncrash
    :<|>

     (blockchainSlotDuration <&> fromIntegral)
    :<|>
     pure curSoftwareVersion
    :<|>
     syncProgress

-- getAddresses :: WalletWebMode m => m [CId]
-- getAddresses = map addressToCId <$> myAddresses

-- getBalances :: WalletWebMode m => m [(CId, Coin)]
-- getBalances = join $ mapM gb <$> myAddresses
--   where gb addr = (,) (addressToCId addr) <$> getBalance addr

getUserProfile :: WalletWebMode m => m CProfile
getUserProfile = getProfile

updateUserProfile :: WalletWebMode m => CProfile -> m CProfile
updateUserProfile profile = setProfile profile >> getUserProfile

getWAddressBalance :: WalletWebMode m => CWAddressMeta -> m Coin
getWAddressBalance addr =
    getBalance <=< decodeCIdOrFail $ cwamId addr

getWAddress :: WalletWebMode m => CWAddressMeta -> m CAddress
getWAddress cAddr@CWAddressMeta{..} = do
    balance <- getWAddressBalance cAddr
    return $ CAddress cwamId (mkCCoin balance) (balance > minBound)

getAccountAddrsOrThrow
    :: (WebWalletModeDB m, MonadThrow m)
    => AccountLookupMode -> AccountId -> m [CWAddressMeta]
getAccountAddrsOrThrow mode accId =
    getAccountWAddresses mode accId >>= maybeThrow noWallet
  where
    noWallet =
        RequestError $
        sformat ("No account with address " %build % " found") accId

getAccount :: WalletWebMode m => AccountId -> m CAccount
getAccount accId = do
    encSK <- getSKByAddr (aiWSId accId)
    addrs <- getAccountAddrsOrThrow Existing accId
    modifier <- txMempoolToModifier encSK
    let insertions = map fst (MM.insertions modifier)
    let modAccs = S.fromList $ insertions ++ MM.deletions modifier
    let filteredAccs = filter (`S.notMember` modAccs) addrs
    let mergedAccAddrs = filteredAccs ++ insertions
    mergedAccs <- mapM getWAddress mergedAccAddrs
    balance <- mkCCoin . unsafeIntegerToCoin . sumCoins <$>
               mapM getWAddressBalance mergedAccAddrs
    meta <- getAccountMeta accId >>= maybeThrow noWallet
    pure $ CAccount (encodeCType accId) meta mergedAccs balance
  where
    noWallet =
        RequestError $ sformat ("No account with address "%build%" found") accId

getWallet :: WalletWebMode m => CId Wal -> m CWallet
getWallet cAddr = do
    meta       <- getWalletMeta cAddr >>= maybeThrow noWSet
    wallets    <- getAccounts (Just cAddr)
    let walletsNum = length wallets
    balance    <- mkCCoin . unsafeIntegerToCoin . sumCoins <$>
                     mapM (decodeCCoinOrFail . caAmount) wallets
    hasPass    <- isNothing . checkPassMatches emptyPassphrase <$> getSKByAddr cAddr
    passLU     <- getWalletPassLU cAddr >>= maybeThrow noWSet
    pure $ CWallet cAddr meta walletsNum balance hasPass passLU
  where
    noWSet = RequestError $
        sformat ("No wallet with address "%build%" found") cAddr

-- TODO: probably poor naming
decodeCIdOrFail :: MonadThrow m => CId w -> m Address
decodeCIdOrFail = either wrongAddress pure . cIdToAddress
  where wrongAddress err = throwM . DecodeError $
            sformat ("Error while decoding CId: "%stext) err

-- TODO: these two could be removed if we decide to encode endpoint result
-- to CType automatically
decodeCAccountIdOrFail :: MonadThrow m => CAccountId -> m AccountId
decodeCAccountIdOrFail = either wrongAddress pure . decodeCType
  where wrongAddress err = throwM . DecodeError $
            sformat ("Error while decoding CAccountId: "%stext) err

decodeCCoinOrFail :: MonadThrow m => CCoin -> m Coin
decodeCCoinOrFail c =
    coinFromCCoin c `whenNothing` throwM (DecodeError "Wrong coin format")


getWalletAccountIds :: WalletWebMode m => CId Wal -> m [AccountId]
getWalletAccountIds wSet = filter ((== wSet) . aiWSId) <$> getWAddressIds

getAccounts :: WalletWebMode m => Maybe (CId Wal) -> m [CAccount]
getAccounts mCAddr = do
    whenJust mCAddr $ \cAddr -> getWalletMeta cAddr `whenNothingM_` noWSet cAddr
    mapM getAccount =<< maybe getWAddressIds getWalletAccountIds mCAddr
  where
    noWSet cAddr = throwM . RequestError $
        sformat ("No account with address "%build%" found") cAddr

getWallets :: WalletWebMode m => m [CWallet]
getWallets = getWalletAddresses >>= mapM getWallet

send
    :: WalletWebMode m
    => SendActions m
    -> PassPhrase
    -> AccountId
    -> CId Addr
    -> Coin
    -> m CTx
send sendActions passphrase srcAddr dstCAddr c =
    sendExtended sendActions passphrase srcAddr dstCAddr c mempty mempty

sendExtended
    :: WalletWebMode m
    => SendActions m
    -> PassPhrase
    -> AccountId
    -> CId Addr
    -> Coin
    -> Text
    -> Text
    -> m CTx
sendExtended sa passphrase srcAccount dstAccount coin title desc =
    sendMoney
        sa
        passphrase
        (AccountMoneySource srcAccount)
        (one (dstAccount, coin))
        title
        desc

data MoneySource
    = WalletMoneySource (CId Wal)
    | AccountMoneySource AccountId
    | AddressMoneySource CWAddressMeta
    deriving (Show, Eq)

getMoneySourceAddresses :: WalletWebMode m => MoneySource -> m [CWAddressMeta]
getMoneySourceAddresses (AddressMoneySource accAddr) = return $ one accAddr
getMoneySourceAddresses (AccountMoneySource wAddr) =
    getAccountAddrsOrThrow Existing wAddr
getMoneySourceAddresses (WalletMoneySource wid) =
    getWalletAccountIds wid >>=
    concatMapM (getMoneySourceAddresses . AccountMoneySource)

getMoneySourceAccount :: WalletWebMode m => MoneySource -> m AccountId
getMoneySourceAccount (AddressMoneySource accAddr) =
    return $ walletAddrMetaToAccount accAddr
getMoneySourceAccount (AccountMoneySource wAddr) = return wAddr
getMoneySourceAccount (WalletMoneySource wid) = do
    wAddr <- (head <$> getWalletAccountIds wid) >>= maybeThrow noWallets
    getMoneySourceAccount (AccountMoneySource wAddr)
  where
    noWallets = InternalError "Wallet has no accounts"

sendMoney
    :: WalletWebMode m
    => SendActions m
    -> PassPhrase
    -> MoneySource
    -> NonEmpty (CId Addr, Coin)
    -> Text
    -> Text
    -> m CTx
sendMoney sendActions passphrase moneySource dstDistr title desc = do
    allAddrs <- getMoneySourceAddresses moneySource
    let dstAccAddrsSet = S.fromList $ map fst $ toList dstDistr
        notDstAccounts = filter (\a -> not $ cwamId a `S.member` dstAccAddrsSet) allAddrs
        coins = foldr1 unsafeAddCoin $ snd <$> dstDistr
    distr@(remaining, spendings) <- selectSrcAccounts coins notDstAccounts
    logDebug $ buildDistribution distr
    mRemTx <- mkRemainingTx remaining
    txOuts <- forM dstDistr $ \(cAddr, coin) -> do
        addr <- decodeCIdOrFail cAddr
        return $ TxOutAux (TxOut addr coin) []
    let txOutsWithRem = maybe txOuts (\remTx -> remTx :| toList txOuts) mRemTx
    srcTxOuts <- forM (toList spendings) $ \(cAddr, c) -> do
        addr <- decodeCIdOrFail $ cwamId cAddr
        return (TxOut addr c)
    sendDo (fst <$> spendings) txOutsWithRem srcTxOuts
  where
    selectSrcAccounts
        :: WalletWebMode m
        => Coin
        -> [CWAddressMeta]
        -> m (Coin, NonEmpty (CWAddressMeta, Coin))
    selectSrcAccounts reqCoins accounts
        | reqCoins == mkCoin 0 =
            throwM $ RequestError "Spending non-positive amount of money!"
        | [] <- accounts =
            throwM . RequestError $
            sformat ("Not enough money (need " %build % " more)") reqCoins
        | acc:accs <- accounts = do
            balance <- getWAddressBalance acc
            if | balance == mkCoin 0 ->
                   selectSrcAccounts reqCoins accs
               | balance < reqCoins ->
                   do let remCoins = reqCoins `unsafeSubCoin` balance
                      ((acc, balance) :|) . toList <<$>>
                          selectSrcAccounts remCoins accs
               | otherwise ->
                   return
                       (balance `unsafeSubCoin` reqCoins, (acc, reqCoins) :| [])

    mkRemainingTx remaining
        | remaining == mkCoin 0 = return Nothing
        | otherwise = do
            relatedWallet <- getMoneySourceAccount moneySource
            account       <- newWAddress RandomSeed passphrase relatedWallet
            remAddr       <- decodeCIdOrFail (cadId account)
            let remTx = TxOutAux (TxOut remAddr remaining) []
            return $ Just remTx

    withSafeSigners (sk :| sks) action =
        withSafeSigner sk (return passphrase) $ \mss -> do
            ss <- maybeThrow (RequestError "Passphrase doesn't match") mss
            case nonEmpty sks of
                Nothing -> action (ss :| [])
                Just sks' -> do
                    let action' = action . (ss :|) . toList
                    withSafeSigners sks' action'

    sendDo srcAddrMetas txs srcTxOuts = do
        na <- getPeers
        sks <- forM srcAddrMetas $ getSKByAccAddr passphrase
        srcAddrs <- forM srcAddrMetas $ decodeCIdOrFail . cwamId
        let dstAddrs = txOutAddress . toaOut <$> toList txs
        withSafeSigners sks $ \ss -> do
            let hdwSigner = NE.zip ss srcAddrs
            etx <- submitMTx sendActions hdwSigner (toList na) txs
            case etx of
                Left err ->
                    throwM . RequestError $
                    sformat ("Cannot send transaction: " %stext) err
                Right (TxAux {taTx = tx}) -> do
                    logInfo $
                        sformat ("Successfully spent money from "%
                                 listF ", " addressF % " addresses on " %
                                 listF ", " addressF)
                        (toList srcAddrs)
                        dstAddrs
                    -- TODO: this should be removed in production
                    let txHash    = hash tx
                    -- TODO [CSM-251]: if money source is wallet, then this is not fully correct
                    srcAccount <- getMoneySourceAccount moneySource
                    mapM_ removeWAddress srcAddrMetas
                    ctxs <- addHistoryTx srcAccount title desc $
                        THEntry txHash tx srcTxOuts Nothing (toList srcAddrs) dstAddrs
                    ctsOutgoing ctxs `whenNothing` throwM noOutgoingTx

    noOutgoingTx = InternalError "Can't report outgoing transaction"

    listF separator formatter =
        F.later $ fold . intersperse separator . fmap (F.bprint formatter)

    buildDistribution (remaining, spendings) =
        let entries =
                spendings <&> \(CWAddressMeta {..}, c) ->
                    F.bprint (build % ": " %build) c cwamId
            remains = F.bprint ("Remaining: " %build) remaining
        in sformat
               ("Transaction input distribution:\n" %listF "\n" build %
                "\n" %build)
               (toList entries)
               remains

getHistory
    :: WalletWebMode m
    => AccountId -> Maybe Word -> Maybe Word -> m ([CTx], Word)
getHistory accId skip limit = do
    accAddrs <- getAccountAddrsOrThrow Ever accId
    addrs <- forM accAddrs (decodeCIdOrFail . cwamId)
    cHistory <-
        do  (minit, cachedTxs) <- transCache <$> getHistoryCache accId

            -- TODO: Fix type param! Global type param.
            TxHistoryAnswer {..} <- untag @WalletSscType getTxHistory addrs minit

            -- Add allowed portion of result to cache
            let fullHistory = taHistory <> cachedTxs
                lenHistory = length taHistory
                cached = drop (lenHistory - taCachedNum) taHistory
            unless (null cached) $
                updateHistoryCache
                    accId
                    taLastCachedHash
                    taCachedUtxo
                    (cached <> cachedTxs)

            ctxs <- forM fullHistory $ addHistoryTx accId mempty mempty
            return $ concatMap toList ctxs
    pure (paginate cHistory, fromIntegral $ length cHistory)
  where
    paginate = take defaultLimit . drop defaultSkip
    defaultLimit = (fromIntegral $ fromMaybe 100 limit)
    defaultSkip = (fromIntegral $ fromMaybe 0 skip)
    transCache Nothing                = (Nothing, [])
    transCache (Just (hh, utxo, txs)) = (Just (hh, utxo), txs)

-- FIXME: is Word enough for length here?
searchHistory
    :: WalletWebMode m
    => AccountId
    -> Text
    -> Maybe (CId Addr)
    -> Maybe Word
    -> Maybe Word
    -> m ([CTx], Word)
searchHistory accId search mAddrId skip limit = do
    first (filter fits) <$> getHistory accId skip limit
  where
    fits ctx = txContainsTitle search ctx
            && maybe True (accRelates ctx) mAddrId
    accRelates CTx {..} = (`elem` (ctInputAddrs ++ ctOutputAddrs))

addHistoryTx
    :: WalletWebMode m
    => AccountId
    -> Text
    -> Text
    -> TxHistoryEntry
    -> m CTxs
addHistoryTx accId title desc wtx@THEntry{..} = do
    -- TODO: this should be removed in production
    diff <- maybe localChainDifficulty pure =<<
            networkChainDifficulty
    meta <- CTxMeta title desc <$> liftIO getPOSIXTime
    let cId = txIdToCTxId _thTxId
    addOnlyNewTxMeta accId cId meta
    meta' <- fromMaybe meta <$> getTxMeta accId cId
    accAddrs <- map cwamId <$> getAccountAddrsOrThrow Ever accId
    return $ mkCTxs diff wtx meta' accAddrs

newWAddress
    :: WalletWebMode m
    => AddrGenSeed
    -> PassPhrase
    -> AccountId
    -> m CAddress
newWAddress addGenSeed passphrase accId = do
    -- check wallet exists
    _ <- getAccount accId

    cAccAddr <- genUniqueAccountAddress addGenSeed passphrase accId
    addWAddress cAccAddr
    getWAddress cAccAddr

newAccount :: WalletWebMode m => AddrGenSeed -> PassPhrase -> CAccountInit -> m CAccount
newAccount addGenSeed passphrase CAccountInit {..} = do
    -- check wallet exists
    _ <- getWallet caInitWId

    cAddr <- genUniqueAccountId addGenSeed caInitWId
    createAccount cAddr caInitMeta
    () <$ newWAddress addGenSeed passphrase cAddr
    getAccount cAddr

createWalletSafe
    :: WalletWebMode m
    => CId Wal -> CWalletMeta -> m CWallet
createWalletSafe cid wsMeta = do
    wSetExists <- isJust <$> getWalletMeta cid
    when wSetExists $
        throwM $ RequestError "Wallet with that mnemonics already exists"
    curTime <- liftIO getPOSIXTime
    createWallet cid wsMeta curTime
    getWallet cid

newWallet :: WalletWebMode m => PassPhrase -> CWalletInit -> m CWallet
newWallet passphrase CWalletInit {..} = do
    let CWalletMeta {..} = cwInitMeta
    cAddr <- genSaveRootAddress passphrase cwBackupPhrase
    createWalletSafe cAddr cwInitMeta

updateAccount :: WalletWebMode m => AccountId -> CAccountMeta -> m CAccount
updateAccount accId wMeta = do
    setAccountMeta accId wMeta
    getAccount accId

updateTransaction :: WalletWebMode m => AccountId -> CTxId -> CTxMeta -> m ()
updateTransaction accId txId txMeta = do
    setAccountTransactionMeta accId txId txMeta

deleteWallet :: WalletWebMode m => CId Wal -> m ()
deleteWallet wid = do
    accounts <- getAccounts (Just wid)
    mapM_ (\acc -> deleteAccount =<< decodeCAccountIdOrFail (caId acc)) accounts
    removeWallet wid
    deleteSecretKey . fromIntegral =<< getAddrIdx wid

deleteAccount :: WalletWebMode m => AccountId -> m ()
deleteAccount = removeAccount

-- TODO: to add when necessary
-- deleteWAddress :: WalletWebMode m => CWAddressMeta -> m ()
-- deleteWAddress = removeWAddress

renameWSet :: WalletWebMode m => CId Wal -> Text -> m CWallet
renameWSet cid newName = do
    meta <- getWalletMeta cid >>= maybeThrow (RequestError "No such wallet")
    setWalletMeta cid meta{ cwName = newName }
    getWallet cid

-- | Creates account address with same derivation path for new wallet.
rederiveAccountAddress
    :: WalletWebMode m
    => EncryptedSecretKey -> PassPhrase -> CWAddressMeta -> m CWAddressMeta
rederiveAccountAddress newSK newPass CWAddressMeta{..} = do
    (accAddr, _) <- maybeThrow badPass $
        deriveLvl2KeyPair newPass newSK cwamWalletIndex cwamAccountIndex
    return CWAddressMeta
        { cwamWSId      = encToCId newSK
        , cwamId        = addressToCId accAddr
        , ..
        }
  where
    badPass = RequestError "Passphrase doesn't match"

data AccountsSnapshot = AccountsSnapshot
    { asExisting :: [CWAddressMeta]
    , asDeleted  :: [CWAddressMeta]
    }

instance Monoid AccountsSnapshot where
    mempty = AccountsSnapshot mempty mempty
    AccountsSnapshot a1 b1 `mappend` AccountsSnapshot a2 b2 =
        AccountsSnapshot (a1 <> a2) (b1 <> b2)

instance Buildable AccountsSnapshot where
    build AccountsSnapshot {..} =
        bprint
            ("{ existing: "%listJson% ", deleted: "%listJson)
            asExisting
            asDeleted

-- | Clones existing accounts of wallet with new passphrase and returns
-- list of old accounts
cloneWalletSetWithPass
    :: WalletWebMode m
    => EncryptedSecretKey
    -> PassPhrase
    -> CId Wal
    -> m (AccountsSnapshot, AccountsSnapshot)
cloneWalletSetWithPass newSK newPass wid = do
    accIds <- getWalletAccountIds wid
    fmap mconcat . forM accIds $ \accId@AccountId{..} -> do
        wMeta <- getAccountMeta accId >>= maybeThrow noWMeta
        setAccountMeta accId wMeta
        (oldDeleted, newDeleted) <-
            unzip <$> cloneAccounts accId Deleted addRemovedAccount
        (oldExisting, newExisting) <-
            unzip <$> cloneAccounts accId Existing addWAddress
        let oldAddrMeta =
                AccountsSnapshot
                {asExisting = oldExisting, asDeleted = oldDeleted}
            newAddrMeta =
                AccountsSnapshot
                {asExisting = newExisting, asDeleted = newDeleted}
        logDebug $
            sformat
                ("Cloned wallet accounts: "%build%"\n\t-> "%build)
                oldAddrMeta
                newAddrMeta
        return (oldAddrMeta, newAddrMeta)
  where
    noWMeta = InternalError "Can't get wallet meta (inconsistent db)"
    cloneAccounts oldAccId lookupMode addToDB = do
        accAddrs <- getAccountAddrsOrThrow lookupMode oldAccId
        forM accAddrs $ \accAddr@CWAddressMeta {..} -> do
            newAcc <- rederiveAccountAddress newSK newPass accAddr
            _ <- addToDB newAcc
            return (accAddr, newAcc)

moveMoneyToClone
    :: WalletWebMode m
    => SendActions m
    -> PassPhrase
    -> CId Wal
    -> [CWAddressMeta]
    -> [CWAddressMeta]
    -> m ()
moveMoneyToClone sa oldPass wid oldAddrMeta newAddrMeta = do
    let ms = WalletMoneySource wid
    dist <-
        forM (zip oldAddrMeta newAddrMeta) $ \(oldAcc, newAcc) ->
            (cwamId newAcc, ) <$> getWAddressBalance oldAcc
    whenNotNull dist $ \dist' ->
        unless (all ((== mkCoin 0) . snd) dist) $
        void $
        sendMoney sa oldPass ms dist' "Wallet cloning transaction" ""

changeWalletPassphrase
    :: WalletWebMode m
    => SendActions m -> CId Wal -> PassPhrase -> PassPhrase -> m ()
changeWalletPassphrase sa wid oldPass newPass = do
    oldSK   <- getSKByAddr wid
    newSK   <- maybeThrow badPass $ changeEncPassphrase oldPass newPass oldSK

    -- TODO [CSM-236]: test on oldWSAddr == newWSAddr
    addSecretKey newSK
    oldAddrMeta <- (`E.onException` deleteSK newPass) $ do
        (oldAddrMeta, newAddrMeta) <- cloneWalletSetWithPass newSK newPass wid
            `E.onException` do
                logError "Failed to clone wallet"
        moveMoneyToClone sa oldPass wid (asExisting oldAddrMeta) (asExisting newAddrMeta)
            `E.onException` do
                logError "Money transmition to new wallet failed"
                mapM_ totallyRemoveWAddress $ asDeleted <> asExisting $ newAddrMeta
        return oldAddrMeta
    mapM_ totallyRemoveWAddress $ asDeleted <> asExisting $ oldAddrMeta
    setWalletPassLU wid =<< liftIO getPOSIXTime
    deleteSK oldPass
  where
    badPass = RequestError "Invalid old passphrase given"
    deleteSK passphrase = do
        let nice k = encToCId k == wid && isJust (checkPassMatches passphrase k)
        midx <- findIndex nice <$> getSecretKeys
        idx  <- RequestError "No key with such address and pass found"
                `maybeThrow` midx
        deleteSecretKey (fromIntegral idx)

-- NOTE: later we will have `isValidAddress :: CId -> m Bool` which should work for arbitrary crypto
isValidAddress :: WalletWebMode m => Text -> m Bool
isValidAddress sAddr =
    pure . isRight $ decodeTextAddress sAddr

-- | Get last update info
nextUpdate :: WalletWebMode m => m CUpdateInfo
nextUpdate = getNextUpdate >>=
             maybeThrow (RequestError "No updates available")

applyUpdate :: WalletWebMode m => m ()
applyUpdate = removeNextUpdate >> applyLastUpdate

redeemAda :: WalletWebMode m => SendActions m -> PassPhrase -> CWalletRedeem -> m CTx
redeemAda sendActions passphrase CWalletRedeem {..} = do
    seedBs <- maybe invalidBase64 pure
        -- NOTE: this is just safety measure
        $ rightToMaybe (B64.decode crSeed) <|> rightToMaybe (B64.decodeUrl crSeed)
    redeemAdaInternal sendActions passphrase crWalletId seedBs
  where
    invalidBase64 =
        throwM . RequestError $ "Seed is invalid base64(url) string: " <> crSeed

-- Decrypts certificate based on:
--  * https://github.com/input-output-hk/postvend-app/blob/master/src/CertGen.hs#L205
--  * https://github.com/input-output-hk/postvend-app/blob/master/src/CertGen.hs#L160
redeemAdaPaperVend
    :: WalletWebMode m
    => SendActions m
    -> PassPhrase
    -> CPaperVendWalletRedeem
    -> m CTx
redeemAdaPaperVend sendActions passphrase CPaperVendWalletRedeem {..} = do
    seedEncBs <- maybe invalidBase58 pure
        $ decodeBase58 bitcoinAlphabet $ encodeUtf8 pvSeed
    aesKey <- either invalidMnemonic pure
        $ deriveAesKeyBS <$> toSeed pvBackupPhrase
    seedDecBs <- either decryptionFailed pure
        $ aesDecrypt seedEncBs aesKey
    redeemAdaInternal sendActions passphrase pvWalletId seedDecBs
  where
    invalidBase58 =
        throwM . RequestError $ "Seed is invalid base58 string: " <> pvSeed
    invalidMnemonic e =
        throwM . RequestError $ "Invalid mnemonic: " <> toText e
    decryptionFailed e =
        throwM . RequestError $ "Decryption failed: " <> show e

redeemAdaInternal
    :: WalletWebMode m
    => SendActions m
    -> PassPhrase
    -> CAccountId
    -> ByteString
    -> m CTx
redeemAdaInternal sendActions passphrase cAccId seedBs = do
    (_, redeemSK) <- maybeThrow (RequestError "Seed is not 32-byte long") $
                     redeemDeterministicKeyGen seedBs
    accId <- decodeCAccountIdOrFail cAccId
    -- new redemption wallet
    _ <- getAccount accId

    let srcAddr = makeRedeemAddress $ redeemToPublic redeemSK
    dstCAddr <- genUniqueAccountAddress RandomSeed passphrase accId
    dstAddr <- decodeCIdOrFail $ cwamId dstCAddr
    na <- getPeers
    etx <- submitRedemptionTx sendActions redeemSK (toList na) dstAddr
    case etx of
        Left err -> throwM . RequestError $
                    "Cannot send redemption transaction: " <> err
        Right (TxAux {..}, redeemAddress, redeemBalance) -> do
            -- add redemption transaction to the history of new wallet
            let txInputs = [TxOut redeemAddress redeemBalance]
            ctxs <- addHistoryTx accId "ADA redemption" ""
                (THEntry (hash taTx) taTx txInputs Nothing [srcAddr] [dstAddr])
            ctsOutgoing ctxs `whenNothing` throwM noOutgoingTx
  where
   noOutgoingTx = InternalError "Can't report outgoing transaction"

reportingInitialized :: WalletWebMode m => CInitialized -> m ()
reportingInitialized cinit = do
    sendReportNodeNologs version (RInfo $ show cinit) `catchAll` handler
  where
    handler e =
        logError $
        sformat ("Didn't manage to report initialization time "%shown%
                 " because of exception "%shown) cinit e

reportingElectroncrash :: forall m. WalletWebMode m => CElectronCrashReport -> m ()
reportingElectroncrash celcrash = do
    servers <- Ether.asks' (view rcReportServers)
    errors <- fmap lefts $ forM servers $ \serv ->
        try $ sendReport [fdFilePath $ cecUploadDump celcrash]
                         []
                         (RInfo $ show celcrash)
                         "daedalus"
                         version
                         (toString serv)
    whenNotNull errors $ handler . NE.head
  where
    fmt = ("Didn't manage to report electron crash "%shown%" because of exception "%shown)
    handler :: SomeException -> m ()
    handler e = logError $ sformat fmt celcrash e

importWallet
    :: WalletWebMode m
    => PassPhrase
    -> Text
    -> m CWallet
importWallet passphrase (toString -> fp) = do
    secret <- rewrapToWalletError $ readUserSecret fp
    wSecret <- maybeThrow noWalletSecret (secret ^. usWalletSet)
    importWalletSecret passphrase wSecret
  where
    noWalletSecret =
        RequestError "This key doesn't contain HD wallet info"

importWalletSecret
    :: WalletWebMode m
    => PassPhrase
    -> WalletUserSecret
    -> m CWallet
importWalletSecret passphrase WalletUserSecret{..} = do
    let key    = _wusRootKey
        addr   = makePubKeyAddress $ encToPublic key
        wid    = addressToCId addr
        wMeta  = def { cwName = _wusWalletName }
    addSecretKey key
    importedWSet <- createWalletSafe wid wMeta

    for_ _wusAccounts $ \(walletIndex, walletName) -> do
        let accMeta = def{ caName = walletName }
            seedGen = DeterminedSeed walletIndex
        cAddr <- genUniqueAccountId seedGen wid
        createAccount cAddr accMeta

    for_ _wusAddrs $ \(walletIndex, accountIndex) -> do
        let accId = AccountId wid walletIndex
        newWAddress (DeterminedSeed accountIndex) passphrase accId

    selectAccountsFromUtxoLock @WalletSscType [key]

    return importedWSet

-- | Creates wallet with given genesis hd-wallet key.
addInitialRichAccount :: WalletWebMode m => Int -> m ()
addInitialRichAccount keyId =
    when isDevelopment . E.handleAll wSetExistsHandler $ do
        key <- maybeThrow noKey (genesisDevHdwSecretKeys ^? ix keyId)
        void $ importWalletSecret emptyPassphrase $
            mkGenesisWalletUserSecret key
                & wusWalletName .~ "Precreated wallet full of money"
                & wusAccounts . traversed . _2 .~ "Initial account"
  where
    noKey = InternalError $ sformat ("No genesis key #" %build) keyId
    wSetExistsHandler =
        logDebug . sformat ("Initial wallet already exists (" %build % ")")

syncProgress :: WalletWebMode m => m SyncProgress
syncProgress = do
    SyncProgress
    <$> localChainDifficulty
    <*> networkChainDifficulty
    <*> connectedPeers

testResetAll :: WalletWebMode m => m ()
testResetAll | isDevelopment = deleteAllKeys >> testReset
             | otherwise     = throwM err403
  where
    deleteAllKeys = do
        keyNum <- length <$> getSecretKeys
        replicateM_ keyNum $ deleteSecretKey 0


----------------------------------------------------------------------------
-- Orphan instances
----------------------------------------------------------------------------

instance FromHttpApiData Coin where
    parseUrlPiece = fmap mkCoin . parseUrlPiece

instance FromHttpApiData Address where
    parseUrlPiece = decodeTextAddress

instance FromHttpApiData (CId w) where
    parseUrlPiece = fmap addressToCId . decodeTextAddress

instance FromHttpApiData CAccountId where
    parseUrlPiece = fmap CAccountId . parseUrlPiece

-- FIXME: unsafe (temporary, will be removed probably in future)
-- we are not checking whether received Text is really valid CTxId
instance FromHttpApiData CTxId where
    parseUrlPiece = pure . mkCTxId

instance FromHttpApiData CPassPhrase where
    parseUrlPiece = pure . CPassPhrase<|MERGE_RESOLUTION|>--- conflicted
+++ resolved
@@ -81,14 +81,9 @@
 import qualified Pos.Util.Modifier                as MM
 import           Pos.Util.Servant                 (decodeCType, encodeCType)
 import           Pos.Util.UserSecret              (readUserSecret, usWalletSet)
-<<<<<<< HEAD
 import           Pos.Wallet.KeyStorage            (MonadKeys, addSecretKey,
                                                    deleteSecretKey, getSecretKeys)
-=======
-import           Pos.Wallet.KeyStorage            (addSecretKey, deleteSecretKey,
-                                                   getSecretKeys)
 import           Pos.Wallet.Redirect              (WalletRedirects)
->>>>>>> c8e6417e
 import           Pos.Wallet.SscType               (WalletSscType)
 import           Pos.Wallet.WalletMode            (WalletMode, applyLastUpdate,
                                                    blockchainSlotDuration, connectedPeers,
