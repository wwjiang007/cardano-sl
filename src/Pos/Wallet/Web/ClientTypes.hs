{-# OPTIONS_GHC -fno-warn-unused-top-binds #-}

-- This module is to be moved later anywhere else, just to have a
-- starting point

-- | Types representing client (wallet) requests on wallet API.
module Pos.Wallet.Web.ClientTypes
      ( SyncProgress (..)
      , CAddress (..)
      , CCurrency (..)
      , CHash (..)
      , CPassPhrase (..)
      , MCPassPhrase
      , CProfile (..)
      , CPwHash
      , CTx (..)
      , CTxId
      , CTxMeta (..)
      , CTExMeta (..)
      , CInitialized (..)
      , CWalletAddress (..)
      , CAccountAddress (..)
      , CAccount (..)
      , CWallet (..)
      , CWalletType (..)
      , CWalletAssurance (..)
      , CWalletMeta (..)
      , CWalletInit (..)
      , CWalletSet (..)
      , CWalletSetMeta (..)
      , CWalletSetInit (..)
      , CUpdateInfo (..)
      , CWalletRedeem (..)
      , CPaperVendWalletRedeem (..)
      , CCoin
      , mkCCoin
      , PassPhraseLU
      , CElectronCrashReport (..)
      , NotifyEvent (..)
      , WithDerivationPath (..)
      , WS (..)
      , Acc (..)
      , addressToCAddress
      , cAddressToAddress
      , encToCAddress
      , passPhraseToCPassPhrase
      , cPassPhraseToPassPhrase
      , mkCTx
      , mkCTxId
      , txIdToCTxId
      , txContainsTitle
      , toCUpdateInfo
      , walletAddrByAccount
      , WalletUserSecret (..)
      , readWalletUserSecret
      , writeWalletUserSecret
      ) where

import           Universum

import           Control.Arrow          ((&&&))
import qualified Data.ByteString.Lazy   as LBS
import qualified Data.ByteString.Lazy   as BSL
import           Data.Default           (Default, def)
import           Data.Hashable          (Hashable (..))
import           Data.Text              (Text, isInfixOf, toLower)
import           Data.Text.Buildable    (build)
import           Data.Time.Clock.POSIX  (POSIXTime)
import           Data.Typeable          (Typeable)
import           Formatting             (bprint, sformat, (%))
import qualified Formatting             as F
import qualified Prelude
import qualified Serokell.Util.Base16   as Base16
import           Servant.Multipart      (FileData, FromMultipart (..), lookupFile,
                                         lookupInput)
import           System.IO              (withFile)
import           System.Wlog            (WithLogger)

import           Pos.Aeson.Types        ()
import           Pos.Binary.Class       (Bi (..), decodeFull, encode, encodeStrict, label)
import           Pos.Client.Txp.History (TxHistoryEntry (..))
import           Pos.Core.Types         (ScriptVersion)
import           Pos.Crypto             (EncryptedSecretKey, PassPhrase, encToPublic,
                                         hashHexF)
import           Pos.Txp.Core.Types     (Tx (..), TxId, TxOut, txOutAddress, txOutValue)
import           Pos.Types              (Address (..), BlockVersion, ChainDifficulty,
                                         Coin, SoftwareVersion, decodeTextAddress,
                                         makePubKeyAddress, sumCoins, unsafeGetCoin,
                                         unsafeIntegerToCoin)
import           Pos.Update.Core        (BlockVersionData (..), StakeholderVotes,
                                         UpdateProposal (..), isPositiveVote)
import           Pos.Update.Poll        (ConfirmedProposalState (..))
import           Pos.Util.BackupPhrase  (BackupPhrase)
import           Pos.Util.UserSecret    (ensureModeIs600)


data SyncProgress = SyncProgress
    { _spLocalCD   :: ChainDifficulty
    , _spNetworkCD :: Maybe ChainDifficulty
    , _spPeers     :: Word
    } deriving (Show, Generic, Typeable)

instance Default SyncProgress where
    def = SyncProgress 0 mzero 0

-- Notifications
data NotifyEvent
    = ConnectionOpened
    -- _ | NewWalletTransaction CAddress
    -- _ | NewTransaction
    | NetworkDifficultyChanged ChainDifficulty -- ie new block or fork (rollback)
    | LocalDifficultyChanged ChainDifficulty -- ie new block or fork (rollback)
    | ConnectedPeersChanged Word
    | UpdateAvailable
    | ConnectionClosed
    deriving (Show, Generic)

-- | Currencies handled by client.
-- Note: Cardano does not deal with other currency than ADA yet.
data CCurrency
    = ADA
    | BTC
    | ETH
    deriving (Show, Read, Generic)

-- | Client hash
newtype CHash = CHash Text
<<<<<<< HEAD
    deriving (Show, Eq, Generic, Buildable, Ord)
=======
    deriving (Show, Eq, Ord, Generic, Buildable)
>>>>>>> 44603274

instance Hashable CHash where
    hashWithSalt s (CHash h) = hashWithSalt s h

-- | Client address
-- @w@ is phantom type and stands for type of item this address belongs to.
newtype CAddress w = CAddress CHash
<<<<<<< HEAD
    deriving (Show, Eq, Generic, Hashable, Buildable, Ord)
=======
    deriving (Show, Eq, Ord, Generic, Hashable, Buildable)
>>>>>>> 44603274

-- | Marks address as belonging to wallet set.
data WS = WS
    deriving (Show, Generic)

-- | Marks address as belonging to account.
data Acc = Acc
    deriving (Show, Generic)

-- TODO: this is not completely safe. If someone changes
-- implementation of Buildable Address. It should be probably more
-- safe to introduce `class PSSimplified` that would have the same
-- implementation has it is with Buildable Address but then person
-- will know it will probably change something for purescript.
-- | Transform Address into CAddress
addressToCAddress :: Address -> CAddress w
addressToCAddress = CAddress . CHash . sformat F.build

cAddressToAddress :: CAddress w -> Either Text Address
cAddressToAddress (CAddress (CHash h)) = decodeTextAddress h

encToCAddress :: EncryptedSecretKey -> CAddress w
encToCAddress = addressToCAddress . makePubKeyAddress . encToPublic

-- | Client transaction id
newtype CTxId = CTxId CHash
    deriving (Show, Eq, Generic, Hashable)

mkCTxId :: Text -> CTxId
mkCTxId = CTxId . CHash

-- | transform TxId into CTxId
txIdToCTxId :: TxId -> CTxId
txIdToCTxId = mkCTxId . sformat hashHexF

convertTxOutputs :: [TxOut] -> [(CAddress w, CCoin)]
convertTxOutputs = map (addressToCAddress . txOutAddress &&& mkCCoin . txOutValue)

mkCTx
    :: ChainDifficulty    -- ^ Current chain difficulty (to get confirmations)
    -> TxHistoryEntry     -- ^ Tx history entry
    -> CTxMeta            -- ^ Transaction metadata
    -> CTx
mkCTx diff THEntry {..} meta = CTx {..}
  where
    ctId = txIdToCTxId _thTxId
    outputs = toList $ _txOutputs _thTx
    ctAmount = mkCCoin . unsafeIntegerToCoin . sumCoins $ map txOutValue outputs
    ctConfirmations = maybe 0 fromIntegral $ (diff -) <$> _thDifficulty
    ctMeta = meta
    ctInputAddrs = map addressToCAddress _thInputAddrs
    ctOutputAddrs = map addressToCAddress _thOutputAddrs

newtype CPassPhrase = CPassPhrase Text
    deriving (Eq, Generic)

-- | This is most common use case for 'CPassPhrase', as there is a default
-- value for it
type MCPassPhrase = Maybe CPassPhrase

instance Show CPassPhrase where
    show _ = "<pass phrase>"

passPhraseToCPassPhrase :: PassPhrase -> CPassPhrase
passPhraseToCPassPhrase passphrase =
    CPassPhrase . Base16.encode $ encodeStrict passphrase

cPassPhraseToPassPhrase
    :: CPassPhrase -> Either Text PassPhrase
cPassPhraseToPassPhrase (CPassPhrase text) =
    first toText . decodeFull . LBS.fromStrict =<< Base16.decode text

----------------------------------------------------------------------------
-- Wallet
----------------------------------------------------------------------------

-- | Wallet identifier
data CWalletAddress = CWalletAddress
    { -- | Address of wallet set this wallet belongs to
      cwaWSAddress :: CAddress WS
    , -- | Derivation index of this wallet key
      cwaIndex     :: Word32
    } deriving (Eq, Show, Generic, Typeable)

instance Hashable CWalletAddress

instance Buildable CWalletAddress where
    build CWalletAddress{..} =
        bprint (F.build%"@"%F.build) cwaWSAddress cwaIndex

-- | Account identifier
data CAccountAddress = CAccountAddress
    { -- | Address of wallet set this account belongs to
      caaWSAddress    :: CAddress WS
    , -- | First index in derivation path of this account key
      caaWalletIndex  :: Word32
    , -- | Second index in derivation path of this account key
      caaAccountIndex :: Word32
    , -- | Actual adress of this account
      caaAddress      :: CAddress Acc
    } deriving (Eq, Show, Generic, Typeable)

instance Buildable CAccountAddress where
    build CAccountAddress{..} =
        bprint (F.build%"@"%F.build%"@"%F.build%" ("%F.build%")")
        caaWSAddress caaWalletIndex caaAccountIndex caaAddress

walletAddrByAccount :: CAccountAddress -> CWalletAddress
walletAddrByAccount CAccountAddress{..} = CWalletAddress
    { cwaWSAddress = caaWSAddress
    , cwaIndex     = caaWalletIndex
    }

instance Hashable CAccountAddress

newtype CCoin = CCoin
    { getCoin :: Text
    } deriving (Show, Generic)

mkCCoin :: Coin -> CCoin
mkCCoin = CCoin . show . unsafeGetCoin

-- | Passphrase last update time
type PassPhraseLU = POSIXTime

-- | A wallet can be used as personal or shared wallet
data CWalletType
    = CWTPersonal
    | CWTShared
    deriving (Show, Generic)

-- | A level of assurance for the wallet "meta type"
data CWalletAssurance
    = CWAStrict
    | CWANormal
    deriving (Show, Generic)

-- | Single account in a wallet
data CAccount = CAccount
    { caAddress :: !(CAddress Acc)
    , caAmount  :: !CCoin
    } deriving (Show, Generic)

-- Includes data which are not provided by Cardano
data CWalletMeta = CWalletMeta
    { cwType      :: !CWalletType
    , cwCurrency  :: !CCurrency
    , cwName      :: !Text
    , cwAssurance :: !CWalletAssurance
    , cwUnit      :: !Int -- ^ https://issues.serokell.io/issue/CSM-163#comment=96-2480
    } deriving (Show, Generic)

instance Default CWalletMeta where
    def = CWalletMeta CWTPersonal ADA "Personal Wallet" CWANormal 0

-- | Client Wallet (CW)
-- (Flow type: walletType)
data CWallet = CWallet
    { cwAddress  :: !CWalletAddress
    , cwMeta     :: !CWalletMeta
    , cwAccounts :: ![CAccount]
    } deriving (Show, Generic, Typeable)

-- | Query data for wallet creation
data CWalletInit = CWalletInit
    { cwInitMeta   :: !CWalletMeta
    , cwInitWSetId :: !(CAddress WS)
    } deriving (Show, Generic)

-- | Query data for redeem
data CWalletRedeem = CWalletRedeem
    { crWalletId :: !CWalletAddress
    , crSeed     :: !Text -- TODO: newtype!
    } deriving (Show, Generic)

-- | Meta data of 'CWalletSet'
data CWalletSetMeta = CWalletSetMeta
    { cwsName :: !Text
    } deriving (Show, Eq, Generic)


instance Default CWalletSetMeta where
  def = CWalletSetMeta "Personal Wallet Set"

-- | Client Wallet Set (CW)
data CWalletSet = CWalletSet
    { cwsAddress       :: !(CAddress WS)
    , cwsWSetMeta      :: !CWalletSetMeta
    , cwsWalletsNumber :: !Int
    , cwsHasPassphrase :: !Bool
    , cwsPassphraseLU  :: !PassPhraseLU  -- last update time
    } deriving (Eq, Show, Generic)

-- TODO: Newtype?
-- | Query data for wallet set creation
data CWalletSetInit = CWalletSetInit
    { cwsInitMeta     :: !CWalletSetMeta
    , cwsBackupPhrase :: !BackupPhrase
    } deriving (Eq, Show, Generic)

class WithDerivationPath a where
    getDerivationPath :: a -> [Word32]

instance WithDerivationPath (CAddress WS) where
    getDerivationPath _ = []

instance WithDerivationPath CWalletAddress where
    getDerivationPath CWalletAddress{..} = [cwaIndex]

instance WithDerivationPath CAccountAddress where
    getDerivationPath CAccountAddress{..} = [caaWalletIndex, caaAccountIndex]

-- | Query data for redeem
data CPaperVendWalletRedeem = CPaperVendWalletRedeem
    { pvWalletId     :: !CWalletAddress
    , pvSeed         :: !Text -- TODO: newtype!
    , pvBackupPhrase :: !BackupPhrase
    } deriving (Show, Generic)

----------------------------------------------------------------------------
-- Profile
----------------------------------------------------------------------------

-- | Password hash of client profile
type CPwHash = Text -- or Base64 or something else

-- | Client profile (CP)
-- all data of client are "meta data" - that is not provided by Cardano
-- (Flow type: accountType)
-- TODO: Newtype?
data CProfile = CProfile
    { cpLocale      :: Text
    } deriving (Show, Generic, Typeable)

-- | Added default instance for `testReset`, we need an inital state for
-- @CProfile@
instance Default CProfile where
    def = CProfile mempty

----------------------------------------------------------------------------
-- Transactions
----------------------------------------------------------------------------

-- | meta data of transactions
data CTxMeta = CTxMeta
    { ctmCurrency    :: CCurrency
    , ctmTitle       :: Text
    , ctmDescription :: Text
    , ctmDate        :: POSIXTime
    } deriving (Show, Generic)

-- | Client transaction (CTx)
-- Provides all Data about a transaction needed by client.
-- It includes meta data which are not part of Cardano, too
-- (Flow type: transactionType)
data CTx = CTx
    { ctId            :: CTxId
    , ctAmount        :: CCoin
    , ctConfirmations :: Word
    , ctMeta          :: CTxMeta
    , ctInputAddrs    :: [CAddress Acc]
    , ctOutputAddrs   :: [CAddress Acc]
    } deriving (Show, Generic, Typeable)

txContainsTitle :: Text -> CTx -> Bool
txContainsTitle search = isInfixOf (toLower search) . toLower . ctmTitle . ctMeta

-- | meta data of exchanges
data CTExMeta = CTExMeta
    { cexCurrency    :: CCurrency
    , cexTitle       :: Text
    , cexDescription :: Text
    , cexDate        :: POSIXTime
    , cexRate        :: Text
    , cexLabel       :: Text -- counter part of client's 'exchange' value
    , cexAddress     :: CAddress Acc
    } deriving (Show, Generic)

-- | Update system data
data CUpdateInfo = CUpdateInfo
    { cuiSoftwareVersion :: !SoftwareVersion
    , cuiBlockVesion     :: !BlockVersion
    , cuiScriptVersion   :: !ScriptVersion
    , cuiImplicit        :: !Bool
--    , cuiProposed        :: !HeaderHash
--    , cuiDecided         :: !HeaderHash
--    , cuiConfirmed       :: !HeaderHash
--    , cuiAdopted         :: !(Maybe HeaderHash)
    , cuiVotesFor        :: !Int
    , cuiVotesAgainst    :: !Int
    , cuiPositiveStake   :: !CCoin
    , cuiNegativeStake   :: !CCoin
    } deriving (Show, Generic, Typeable)

-- | Return counts of negative and positive votes
countVotes :: StakeholderVotes -> (Int, Int)
countVotes = foldl' counter (0, 0)
  where counter (n, m) vote = if isPositiveVote vote
                              then (n + 1, m)
                              else (n, m + 1)

-- | Creates 'CTUpdateInfo' from 'ConfirmedProposalState'
toCUpdateInfo :: ConfirmedProposalState -> CUpdateInfo
toCUpdateInfo ConfirmedProposalState {..} =
    let UnsafeUpdateProposal {..} = cpsUpdateProposal
        cuiSoftwareVersion  = upSoftwareVersion
        cuiBlockVesion      = upBlockVersion
        cuiScriptVersion    = bvdScriptVersion upBlockVersionData
        cuiImplicit         = cpsImplicit
--        cuiProposed         = cpsProposed
--        cuiDecided          = cpsDecided
--        cuiConfirmed        = cpsConfirmed
--        cuiAdopted          = cpsAdopted
        (cuiVotesFor, cuiVotesAgainst) = countVotes cpsVotes
        cuiPositiveStake    = mkCCoin cpsPositiveStake
        cuiNegativeStake    = mkCCoin cpsNegativeStake
    in CUpdateInfo {..}

----------------------------------------------------------------------------
-- UserSecret
----------------------------------------------------------------------------

-- | Describes HD wallets keyfile content
data WalletUserSecret = WalletUserSecret
    { wusRootKey  :: EncryptedSecretKey  -- ^ root key of wallet set
    , wusWSetName :: Text                -- ^ name of wallet set
    , wusWallets  :: [(Word32, Text)]    -- ^ coordinates and names wallets
    , wusAccounts :: [(Word32, Word32)]  -- ^ coordinates of accounts
    }

instance Bi WalletUserSecret where
    put WalletUserSecret{..} = do
        put wusRootKey
        put wusWSetName
        put wusWallets
        put wusAccounts
    get = label "WalletUserSecret" $ do
        wusRootKey <- get
        wusWSetName <- get
        wusWallets <- get
        wusAccounts <- get
        return WalletUserSecret{..}

readWalletUserSecret
    :: (MonadIO m, WithLogger m)
    => FilePath -> m (Either Text WalletUserSecret)
readWalletUserSecret path = do
    ensureModeIs600 path
    liftIO $ first toText . decodeFull <$> BSL.readFile path

writeWalletUserSecret :: MonadIO m => FilePath -> WalletUserSecret -> m ()
writeWalletUserSecret path secret = do
    liftIO $ withFile path WriteMode $ \handle ->
        BSL.hPut handle (encode secret)

----------------------------------------------------------------------------
-- Reportin
----------------------------------------------------------------------------

-- | Represents a knowledge about how much time did it take for client
-- (wallet) to initialize. All numbers are milliseconds.
data CInitialized = CInitialized
    { cTotalTime :: Word -- ^ Total time from very start to main
                            -- post-sync screen.
    , cPreInit   :: Word -- ^ Time passed from beginning to network
                            -- connection with peers established.
    } deriving (Show, Generic)


data CElectronCrashReport = CElectronCrashReport
    { cecVersion     :: Text
    , cecPlatform    :: Text
    , cecProcessType :: Text
    , cecGuid        :: Text
    , cecVersionJson :: Text
    , cecProductName :: Text
    , cecProd        :: Text
    , cecCompanyName :: Text
    , cecUploadDump  :: FileData
    } deriving (Show, Generic)

instance FromMultipart CElectronCrashReport where
    fromMultipart form = do
        let look t = lookupInput t form
        CElectronCrashReport
          <$> look "ver"
          <*> look "platform"
          <*> look "process_type"
          <*> look "guid"
          <*> look "_version"
          <*> look "_productName"
          <*> look "prod"
          <*> look "_companyName"
          <*> lookupFile "upload_file_minidump" form<|MERGE_RESOLUTION|>--- conflicted
+++ resolved
@@ -125,11 +125,7 @@
 
 -- | Client hash
 newtype CHash = CHash Text
-<<<<<<< HEAD
-    deriving (Show, Eq, Generic, Buildable, Ord)
-=======
     deriving (Show, Eq, Ord, Generic, Buildable)
->>>>>>> 44603274
 
 instance Hashable CHash where
     hashWithSalt s (CHash h) = hashWithSalt s h
@@ -137,11 +133,7 @@
 -- | Client address
 -- @w@ is phantom type and stands for type of item this address belongs to.
 newtype CAddress w = CAddress CHash
-<<<<<<< HEAD
-    deriving (Show, Eq, Generic, Hashable, Buildable, Ord)
-=======
     deriving (Show, Eq, Ord, Generic, Hashable, Buildable)
->>>>>>> 44603274
 
 -- | Marks address as belonging to wallet set.
 data WS = WS
