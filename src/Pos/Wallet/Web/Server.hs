--- conflicted
+++ resolved
@@ -26,18 +26,17 @@
 import           System.Wlog                (logInfo)
 import           Universum
 
-<<<<<<< HEAD
-import           Pos.Crypto                 (SecretKey, toPublic)
+import           Pos.Communication          (newMutSocketState)
+import           Pos.Crypto                 (SecretKey, toPublic, whData)
 import           Pos.DHT.Model              (DHTPacking, dhtAddr, getKnownPeers)
 import           Pos.DHT.Real               (KademliaDHTContext, getKademliaDHTCtx,
                                              runKademliaDHTRaw)
 import           Pos.Genesis                (genesisSecretKeys)
-import           Pos.Launcher               (runTimed)
+import           Pos.Launcher               (runOurDialog)
 import           Pos.Types                  (Address, Coin (Coin), Tx, TxOut (..),
                                              addressF, coinF, decodeTextAddress,
                                              makePubKeyAddress)
 import           Pos.Web.Server             (serveImpl)
-import           Pos.WorkMode               (SocketState)
 
 import           Pos.Wallet.Context         (ContextHolder, WalletContext,
                                              getWalletContext, runContextHolder)
@@ -46,47 +45,12 @@
 import           Pos.Wallet.State           (WalletDB, getWalletState, runWalletDB)
 import qualified Pos.Wallet.State           as WS
 import           Pos.Wallet.Tx              (getBalance, getTxHistory, submitTx)
-import           Pos.Wallet.WalletMode      (WalletRealMode)
+import           Pos.Wallet.WalletMode      (SState, WalletRealMode)
 import           Pos.Wallet.Web.Api         (WalletApi, walletApi)
 import           Pos.Wallet.Web.ClientTypes (CAddress, addressToCAddress)
 import           Pos.Wallet.Web.State       (MonadWalletWebDB (..), WalletState,
                                              WalletWebDB, closeState, getWalletWebState,
                                              openState, runWalletWebDB)
-=======
-import           Pos.Crypto                      (SecretKey, toPublic, whData)
-import           Pos.Communication.Types         (MutSocketState, newMutSocketState)
-import           Pos.DHT.Model                   (DHTPacking, dhtAddr, getKnownPeers)
-import           Pos.DHT.Real                    (KademliaDHTContext, getKademliaDHTCtx,
-                                                  runKademliaDHTRaw)
-import           Pos.Genesis                     (genesisSecretKeys)
-import           Pos.Launcher                    (runOurDialog)
-#ifdef WITH_ROCKS
-import qualified Pos.Modern.DB                   as Modern
-import qualified Pos.Modern.Txp.Holder           as Modern
-import qualified Pos.Modern.Txp.Storage.UtxoView as Modern
-#endif
-import           Pos.Context                     (ContextHolder, NodeContext,
-                                                  getNodeContext, runContextHolder)
-import           Pos.Ssc.Class                   (SscConstraint)
-import           Pos.Ssc.LocalData               (SscLDImpl, runSscLDImpl)
-import qualified Pos.State                       as St
-import           Pos.Txp.LocalData               (TxLocalData, getTxLocalData,
-                                                  setTxLocalData)
-import           Pos.Types                       (Address, Coin (Coin), Tx, TxOut (..),
-                                                  addressF, coinF, decodeTextAddress,
-                                                  makePubKeyAddress)
-import           Pos.Wallet.KeyStorage           (KeyData, MonadKeys (..), newSecretKey,
-                                                  runKeyStorageRaw)
-import           Pos.Wallet.Tx                   (getBalance, getTxHistory, submitTx)
-import           Pos.Wallet.WalletMode           (WalletRealMode)
-import           Pos.Wallet.Web.Api              (WalletApi, walletApi)
-import           Pos.Wallet.Web.State            (MonadWalletWebDB (..), WalletState,
-                                                  WalletWebDB, closeState, openState,
-                                                  runWalletWebDB)
-import           Pos.Web.Server                  (serveImpl)
-import           Pos.Wallet.Web.ClientTypes      (addressToCAddress, CAddress)
-import           Pos.WorkMode                    (TxLDImpl, runTxLDImpl)
->>>>>>> df55a53b
 
 ----------------------------------------------------------------------------
 -- Top level functionality
@@ -105,32 +69,13 @@
 -- Servant infrastructure
 ----------------------------------------------------------------------------
 
-<<<<<<< HEAD
 type WebHandler = WalletWebDB WalletRealMode
 type SubKademlia = KeyStorage
                    (WalletDB
                     (ContextHolder
-                     (Dialog DHTPacking (Transfer SocketState))))
+                     (Dialog DHTPacking (Transfer SState))))
 
 type MainWalletState = WS.WalletState
-=======
-type WebHandler ssc = WalletWebDB (WalletRealMode ssc)
-type SubKademlia ssc = (
-#ifdef WITH_ROCKS
-                   Modern.TxpLDHolder ssc (
-#endif
-                       TxLDImpl (
-                           SscLDImpl ssc (
-                               ContextHolder ssc (
-#ifdef WITH_ROCKS
-                                   Modern.DBHolder ssc (
-#endif
-                                       St.DBHolder ssc (Dialog DHTPacking
-                                            (Transfer (MutSocketState ssc)))))))
-#ifdef WITH_ROCKS
-                       ))
-#endif
->>>>>>> df55a53b
 
 convertHandler
     :: KademliaDHTContext SubKademlia
@@ -140,30 +85,10 @@
     -> WalletState
     -> WebHandler a
     -> Handler a
-<<<<<<< HEAD
 convertHandler kctx wc mws kd ws handler =
-    liftIO (runTimed "wallet-api" .
+    liftIO (runOurDialog newMutSocketState "wallet-api" .
             runContextHolder wc .
             runWalletDB mws .
-=======
-#ifdef WITH_ROCKS
-convertHandler kctx tld nc ns modernDB kd ws handler =
-#else
-convertHandler kctx tld nc ns kd ws handler =
-#endif
-    liftIO (runOurDialog newMutSocketState "wallet-api" .
-            St.runDBHolder ns .
-#ifdef WITH_ROCKS
-            Modern.runDBHolder modernDB .
-#endif
-            runContextHolder nc .
-            runSscLDImpl .
-            runTxLDImpl .
-#ifdef WITH_ROCKS
-            flip Modern.runTxpLDHolderUV (Modern.createFromDB . Modern._utxoDB $ modernDB) .
-#endif
-            runKademliaDHTRaw kctx .
->>>>>>> df55a53b
             flip runKeyStorageRaw kd .
             runKademliaDHTRaw kctx .
             runWalletWebDB ws $
@@ -219,13 +144,8 @@
               sformat ("Successfully sent "%coinF%" from "%ords%" address to "%addressF)
               c srcIdx dstAddr
 
-<<<<<<< HEAD
-getHistory :: Address -> WebHandler ([Tx], [Tx])
-getHistory = getTxHistory
-=======
-getHistory :: SscConstraint ssc => Address -> WebHandler ssc [Tx]
+getHistory :: Address -> WebHandler [Tx]
 getHistory addr = map whData <$> getTxHistory addr
->>>>>>> df55a53b
 
 newAddress :: WebHandler CAddress
 newAddress = addressToCAddress . makePubKeyAddress . toPublic <$> newSecretKey
