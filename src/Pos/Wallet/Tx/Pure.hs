--- conflicted
+++ resolved
@@ -8,26 +8,14 @@
        , deriveAddrHistoryPartial
        ) where
 
-<<<<<<< HEAD
 import           Control.Lens              (over, use, uses, view, (%=), (%=), (-=), (.~),
                                             (^.), _1, _2)
-import           Control.Monad             (fail)
-import           Control.Monad.Loops       (anyM)
 import           Control.Monad.State       (StateT (..), evalStateT)
 import           Control.Monad.Trans.Maybe (MaybeT (..))
 import qualified Data.DList                as DL
 import           Data.List                 (tail)
 import qualified Data.Map                  as M
 import qualified Data.Vector               as V
-=======
-import           Control.Lens        (over, use, uses, view, (%=), (%=), (-=), (.~), (^.),
-                                      _1, _2)
-import           Control.Monad.State (StateT (..), evalStateT)
-import qualified Data.DList          as DL
-import           Data.List           (tail)
-import qualified Data.Map            as M
-import qualified Data.Vector         as V
->>>>>>> 77c401dc
 import           Universum
 
 import           Pos.Binary                ()
