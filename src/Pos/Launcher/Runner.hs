{-# LANGUAGE RankNTypes          #-}
{-# LANGUAGE ScopedTypeVariables #-}

-- | Runners in various modes.

module Pos.Launcher.Runner
       ( -- * High level runners
         runRealMode
       , runRealBasedMode

       -- * Exported for custom usage in CLI utils
       , runServer
       ) where

<<<<<<< HEAD
import           Universum                  hiding (finally)

import           Control.Monad.Fix          (MonadFix)
import qualified Control.Monad.Reader       as Mtl
import           Formatting                 (build, sformat, (%))
import           Mockable                   (MonadMockable, Production (..), finally)
import           Network.Transport.Abstract (Transport)
import           Node                       (Node, NodeAction (..),
                                             defaultNodeEnvironment, hoistSendActions,
                                             node, simpleNodeEndPoint)
import           Node.Util.Monitor          (setupMonitor, stopMonitor)
import qualified System.Metrics             as Metrics
import           System.Random              (newStdGen)
import qualified System.Remote.Monitoring   as Monitoring
import           System.Wlog                (WithLogger, logDebug, logInfo)

import           Pos.Binary                 ()
import           Pos.Communication          (ActionSpec (..), BiP (..), InSpecs (..),
                                             MkListeners (..), OutSpecs (..),
                                             VerInfo (..), allListeners, hoistMkListeners)
import qualified Pos.Constants              as Const
import           Pos.Context                (NodeContext (..))
import           Pos.DHT.Real               (foreverRejoinNetwork)
import           Pos.Discovery              (DiscoveryContextSum (..))
import           Pos.Launcher.Param         (BaseParams (..), LoggingParams (..),
                                             NodeParams (..))
import           Pos.Launcher.Resource      (NodeResources (..), hoistNodeResources)
import           Pos.Security               (SecurityWorkersClass)
import           Pos.Ssc.Class              (SscConstraint)
import           Pos.Util.JsonLog           (JsonLogConfig (..), jsonLogConfigFromHandle)
import           Pos.WorkMode               (RealMode, RealModeContext (..), WorkMode,
                                             unRealMode)
=======
import           Universum                   hiding (finally)

import           Control.Monad.Fix           (MonadFix)
import           Data.Tagged                 (Tagged (..))
import qualified Ether
import           Formatting                  (build, sformat, (%))
import           Mockable                    (MonadMockable, Production (..), finally)
import           Network.Transport.Abstract  (Transport)
import           Node                        (Node, NodeAction (..),
                                              defaultNodeEnvironment, hoistSendActions,
                                              node, simpleNodeEndPoint)
import           Node.Util.Monitor           (setupMonitor, stopMonitor)
import qualified System.Metrics              as Metrics
import           System.Random               (newStdGen)
import qualified System.Remote.Monitoring    as Monitoring
import           System.Wlog                 (WithLogger, logInfo, usingLoggerName)

import           Pos.Binary                  ()
import           Pos.Block.BListener         (runBListenerStub)
import           Pos.Communication           (ActionSpec (..), BiP (..), InSpecs (..),
                                              MkListeners (..), OutSpecs (..),
                                              VerInfo (..), allListeners,
                                              hoistMkListeners)
import           Pos.Communication.PeerState (PeerStateTag, runPeerStateRedirect)
import qualified Pos.Constants               as Const
import           Pos.Context                 (NodeContext (..))
import           Pos.DB                      (NodeDBs, runDBPureRedirect)
import           Pos.DB.Block                (runBlockDBRedirect)
import           Pos.DB.DB                   (runGStateCoreRedirect)
import           Pos.Delegation.Class        (DelegationVar)
import           Pos.DHT.Real                (foreverRejoinNetwork)
import           Pos.Discovery               (DiscoveryContextSum (..),
                                              runDiscoveryRedirect)
import           Pos.Launcher.Param          (BaseParams (..), LoggingParams (..),
                                              NodeParams (..))
import           Pos.Launcher.Resource       (NodeResources (..), hoistNodeResources)
import           Pos.Security                (SecurityWorkersClass)
import           Pos.Slotting                (runSlotsDataRedirect, runSlotsRedirect)
import           Pos.Ssc.Class               (SscConstraint)
import           Pos.Ssc.Extra               (SscMemTag)
import           Pos.Txp.MemState            (TxpHolderTag)
import           Pos.Util.TimeWarp           (runJsonLogT')
import           Pos.WorkMode                (RealMode (..), WorkMode)
>>>>>>> 69e89614

----------------------------------------------------------------------------
-- High level runners
----------------------------------------------------------------------------

-- | Run activity in 'RealMode'.
runRealMode
    :: forall ssc a.
       (SscConstraint ssc, SecurityWorkersClass ssc)
    => NodeResources ssc (RealMode ssc)
    -> (ActionSpec (RealMode ssc) a, OutSpecs)
    -> Production a
runRealMode = runRealBasedMode identity identity

-- | Run activity in something convertible to 'RealMode' and back.
runRealBasedMode
    :: forall ssc m a.
       (SscConstraint ssc, SecurityWorkersClass ssc, WorkMode ssc m)
    => (forall b. m b -> RealMode ssc b)
    -> (forall b. RealMode ssc b -> m b)
    -> NodeResources ssc m
    -> (ActionSpec m a, OutSpecs)
    -> Production a
runRealBasedMode unwrap wrap nr@NodeResources {..} (ActionSpec action, outSpecs) =
    runRealModeDo (hoistNodeResources unwrap nr) listeners outSpecs $
    ActionSpec $ \vI sendActions ->
        unwrap . action vI $ hoistSendActions wrap unwrap sendActions
  where
    listeners = hoistMkListeners unwrap wrap allListeners

-- | RealMode runner.
runRealModeDo
    :: forall ssc a.
       (SscConstraint ssc, SecurityWorkersClass ssc)
    => NodeResources ssc (RealMode ssc)
    -> MkListeners (RealMode ssc)
    -> OutSpecs
    -> ActionSpec (RealMode ssc) a
    -> Production a
runRealModeDo NodeResources {..} listeners outSpecs action =
    specialDiscoveryWrapper $ do
        ekgStore <- liftIO $ Metrics.newStore
        -- To start monitoring, add the time-warp metrics and the GC
        -- metrics then spin up the server.
        let startMonitoring node' = case lpEkgPort of
                Nothing   -> return Nothing
                Just port -> Just <$> do
                        ekgStore' <- setupMonitor (runProduction . runToProd JsonLogDisabled)
                            node' ekgStore
                        liftIO $ Metrics.registerGcMetrics ekgStore'
                        liftIO $ Monitoring.forkServerWith ekgStore' "127.0.0.1" port

        let stopMonitoring it = whenJust it stopMonitor
        jsonLogConfig <- maybe
            (pure JsonLogDisabled)
            jsonLogConfigFromHandle
            nrJLogHandle

        runToProd jsonLogConfig $
            runServer nrTransport listeners outSpecs
            startMonitoring stopMonitoring action
  where
    NodeContext {..} = nrContext
    NodeParams {..} = ncNodeParams
    LoggingParams {..} = bpLoggingParams npBaseParams

    -- TODO: it would be good to put this behavior into 'Discovery' class.
    specialDiscoveryWrapper = case ncDiscoveryContext of
        DCStatic _          -> identity
        DCKademlia kademlia -> foreverRejoinNetwork kademlia

    runToProd :: forall t . JsonLogConfig -> RealMode ssc t -> Production t
    runToProd jlConf act = Mtl.runReaderT (unRealMode act) $
        RealModeContext
            nrDBs
            nrSscState
            nrTxpState
            nrDlgState
            nrPeerState
            jlConf
            lpRunnerTag
            nrContext

runServer
    :: (MonadIO m, MonadMockable m, MonadFix m, WithLogger m)
    => Transport m
    -> MkListeners m
    -> OutSpecs
    -> (Node m -> m t)
    -> (t -> m ())
    -> ActionSpec m b
    -> m b
runServer transport mkL (OutSpecs wouts) withNode afterNode (ActionSpec action) = do
    stdGen <- liftIO newStdGen
    logInfo $ sformat ("Our verInfo: "%build) ourVerInfo
    node (simpleNodeEndPoint transport) (const $ pure Nothing) (const $ pure Nothing) stdGen BiP ourVerInfo defaultNodeEnvironment $ \__node ->
        NodeAction mkListeners' $ \sendActions -> do
            t <- withNode __node
            action ourVerInfo sendActions `finally` afterNode t
  where
    InSpecs ins = inSpecs mkL
    OutSpecs outs = outSpecs mkL
    ourVerInfo =
        VerInfo Const.protocolMagic Const.lastKnownBlockVersion ins $ outs <> wouts
    mkListeners' theirVerInfo =
        mkListeners mkL ourVerInfo theirVerInfo<|MERGE_RESOLUTION|>--- conflicted
+++ resolved
@@ -12,7 +12,6 @@
        , runServer
        ) where
 
-<<<<<<< HEAD
 import           Universum                  hiding (finally)
 
 import           Control.Monad.Fix          (MonadFix)
@@ -27,7 +26,7 @@
 import qualified System.Metrics             as Metrics
 import           System.Random              (newStdGen)
 import qualified System.Remote.Monitoring   as Monitoring
-import           System.Wlog                (WithLogger, logDebug, logInfo)
+import           System.Wlog                (WithLogger, logInfo)
 
 import           Pos.Binary                 ()
 import           Pos.Communication          (ActionSpec (..), BiP (..), InSpecs (..),
@@ -45,52 +44,6 @@
 import           Pos.Util.JsonLog           (JsonLogConfig (..), jsonLogConfigFromHandle)
 import           Pos.WorkMode               (RealMode, RealModeContext (..), WorkMode,
                                              unRealMode)
-=======
-import           Universum                   hiding (finally)
-
-import           Control.Monad.Fix           (MonadFix)
-import           Data.Tagged                 (Tagged (..))
-import qualified Ether
-import           Formatting                  (build, sformat, (%))
-import           Mockable                    (MonadMockable, Production (..), finally)
-import           Network.Transport.Abstract  (Transport)
-import           Node                        (Node, NodeAction (..),
-                                              defaultNodeEnvironment, hoistSendActions,
-                                              node, simpleNodeEndPoint)
-import           Node.Util.Monitor           (setupMonitor, stopMonitor)
-import qualified System.Metrics              as Metrics
-import           System.Random               (newStdGen)
-import qualified System.Remote.Monitoring    as Monitoring
-import           System.Wlog                 (WithLogger, logInfo, usingLoggerName)
-
-import           Pos.Binary                  ()
-import           Pos.Block.BListener         (runBListenerStub)
-import           Pos.Communication           (ActionSpec (..), BiP (..), InSpecs (..),
-                                              MkListeners (..), OutSpecs (..),
-                                              VerInfo (..), allListeners,
-                                              hoistMkListeners)
-import           Pos.Communication.PeerState (PeerStateTag, runPeerStateRedirect)
-import qualified Pos.Constants               as Const
-import           Pos.Context                 (NodeContext (..))
-import           Pos.DB                      (NodeDBs, runDBPureRedirect)
-import           Pos.DB.Block                (runBlockDBRedirect)
-import           Pos.DB.DB                   (runGStateCoreRedirect)
-import           Pos.Delegation.Class        (DelegationVar)
-import           Pos.DHT.Real                (foreverRejoinNetwork)
-import           Pos.Discovery               (DiscoveryContextSum (..),
-                                              runDiscoveryRedirect)
-import           Pos.Launcher.Param          (BaseParams (..), LoggingParams (..),
-                                              NodeParams (..))
-import           Pos.Launcher.Resource       (NodeResources (..), hoistNodeResources)
-import           Pos.Security                (SecurityWorkersClass)
-import           Pos.Slotting                (runSlotsDataRedirect, runSlotsRedirect)
-import           Pos.Ssc.Class               (SscConstraint)
-import           Pos.Ssc.Extra               (SscMemTag)
-import           Pos.Txp.MemState            (TxpHolderTag)
-import           Pos.Util.TimeWarp           (runJsonLogT')
-import           Pos.WorkMode                (RealMode (..), WorkMode)
->>>>>>> 69e89614
-
 ----------------------------------------------------------------------------
 -- High level runners
 ----------------------------------------------------------------------------
