--- conflicted
+++ resolved
@@ -36,12 +36,7 @@
 import           Pos.Block.Types         (Blund, Undo (undoTx, undoUS))
 import           Pos.Core                (IsGenesisHeader, IsMainHeader, epochIndexL,
                                           gbBody, gbHeader, headerHash)
-<<<<<<< HEAD
-import           Pos.DB                  (MonadDB, MonadGState, MonadRealDB,
-                                          SomeBatchOp (..))
-=======
-import           Pos.DB                  (MonadDB, SomeBatchOp (..))
->>>>>>> ad801225
+import           Pos.DB                  (MonadDB, MonadGState, SomeBatchOp (..))
 import           Pos.DB.Block            (MonadBlockDB)
 import qualified Pos.DB.GState           as GS
 import           Pos.Delegation.Logic    (dlgApplyBlocks, dlgRollbackBlocks)
