<<<<<<< HEAD
=======
{-# LANGUAGE CPP                 #-}
{-# LANGUAGE RankNTypes          #-}
>>>>>>> 353ab7a6
{-# LANGUAGE ScopedTypeVariables #-}

-- | Block processing related workers.

module Pos.Block.Worker
       ( blkOnNewSlot
       , blkWorkers
       ) where

import           Control.Lens                (ix)
import           Data.Default                (def)
import           Data.Time.Units             (convertUnit)
import           Formatting                  (bprint, build, sformat, shown, (%))
import           Mockable                    (delay, fork)
import           Pos.Communication.Protocol  (SendActions)
import           Serokell.Util               (VerificationRes (..), listJson, pairF)
import           Serokell.Util.Exceptions    ()
import           System.Wlog                 (WithLogger, logDebug, logError, logInfo,
                                              logNotice, logWarning)
import           Universum

import           Pos.Binary.Communication    ()
import           Pos.Block.Logic             (createGenesisBlock, createMainBlock)
import           Pos.Block.Network.Announce  (announceBlock, announceBlockOuts)
import           Pos.Block.Network.Retrieval (requestTipOuts, retrievalWorker,
                                              triggerRecovery)
import           Pos.Communication.Protocol  (OutSpecs, Worker', WorkerSpec,
                                              onNewSlotWorker, worker)
import           Pos.Constants               (networkDiameter)
import           Pos.Context                 (getNodeContext, isRecoveryMode, ncPublicKey)
import           Pos.Crypto                  (ProxySecretKey (pskDelegatePk, pskIssuerPk, pskOmega))
import           Pos.DB.GState               (getPSKByIssuerAddressHash)
import           Pos.Lrc.DB                  (getLeaders)
import           Pos.DB.Misc                 (getProxySecretKeys)
import           Pos.Exception               (assertionFailed)
import           Pos.Reporting.Methods       (reportingFatal)
import           Pos.Slotting                (currentTimeSlotting, getCurrentSlot,
                                              getLastKnownSlotDuration,
                                              getSlotStartEmpatically)
import           Pos.Ssc.Class               (SscHelpersClass, SscWorkersClass)
import           Pos.Types                   (MainBlock, ProxySKEither, SlotId (..),
                                              Timestamp (Timestamp),
                                              VerifyBlockParams (..), gbHeader, slotIdF,
                                              verifyBlock)
import           Pos.Types.Address           (addressHash)
import           Pos.Util                    (inAssertMode, logWarningWaitLinear,
                                              mconcatPair)
import           Pos.Util.JsonLog            (jlCreatedBlock, jlLog)
import           Pos.Util.TimeWarp           (sec)
import           Pos.WorkMode                (WorkMode)


-- | All workers specific to block processing.
blkWorkers :: (SscWorkersClass ssc, WorkMode ssc m) => ([WorkerSpec m], OutSpecs)
blkWorkers =
    merge [ blkOnNewSlot
          , retrievalWorker
          , recoveryWorker
#if !defined(DEV_MODE) && defined(WITH_WALLET)
          , behindNatWorker
#endif
          ]
  where
    merge = mconcatPair . map (first pure)

-- Action which should be done when new slot starts.
blkOnNewSlot :: WorkMode ssc m => (WorkerSpec m, OutSpecs)
blkOnNewSlot = onNewSlotWorker True announceBlockOuts blkOnNewSlotImpl

blkOnNewSlotImpl :: WorkMode ssc m =>
                    SlotId -> SendActions m -> m ()
blkOnNewSlotImpl (slotId@SlotId {..}) sendActions = do
    -- First of all we create genesis block if necessary.
    mGenBlock <- createGenesisBlock siEpoch
    whenJust mGenBlock $ \createdBlk -> do
        logInfo $ sformat ("Created genesis block:\n" %build) createdBlk
        jlLog $ jlCreatedBlock (Left createdBlk)

    -- Then we get leaders for current epoch.
    -- Note: we are using non-blocking version here.  If we known
    -- genesis block for current epoch, then we either have calculated
    -- it before and it implies presense of leaders in MVar or we have
    -- read leaders from DB during initialization.
    leadersMaybe <- getLeaders siEpoch
    case leadersMaybe of
        -- If we don't know leaders, we can't do anything.
        Nothing -> logWarning "Leaders are not known for new slot"
        -- If we know leaders, we check whether we are leader and
        -- create a new block if we are. We also create block if we
        -- have suitable PSK.
        Just leaders ->
            maybe onNoLeader
                  (onKnownLeader leaders)
                  (leaders ^? ix (fromIntegral siSlot))
  where
    onNoLeader =
        logWarning "Couldn't find a leader for current slot among known ones"
    logLeadersF = if siSlot == 0 then logInfo else logDebug
    onKnownLeader leaders leader = do
        ourPk <- ncPublicKey <$> getNodeContext
        let ourPkHash = addressHash ourPk
        proxyCerts <- getProxySecretKeys
        let validCerts =
                filter (\pSk -> let (w0,w1) = pskOmega pSk
                                in siEpoch >= w0 && siEpoch <= w1) proxyCerts
            validCert = find (\pSk -> addressHash (pskIssuerPk pSk) == leader)
                             validCerts
        logLeadersF $ sformat ("Our pk: "%build%", our pkHash: "%build) ourPk ourPkHash
        logLeadersF $ sformat ("Slot leaders: "%listJson) $
                      map (bprint pairF) (zip [0 :: Int ..] $ toList leaders)
        logLeadersF $ sformat ("Current slot leader: "%build) leader
        logDebug $ sformat ("Available to use lightweight PSKs: "%listJson) validCerts
        heavyPskM <- getPSKByIssuerAddressHash leader
        logDebug $ "Does someone have cert for this slot: " <> show (isJust heavyPskM)
        let heavyWeAreDelegate = maybe False ((== ourPk) . pskDelegatePk) heavyPskM
        let heavyWeAreIssuer = maybe False ((== ourPk) . pskIssuerPk) heavyPskM
        if | heavyWeAreIssuer ->
                 logDebug $ sformat
                 ("Not creating the block because it's delegated by psk: "%build)
                 heavyPskM
           | leader == ourPkHash ->
                 onNewSlotWhenLeader slotId Nothing sendActions
           | heavyWeAreDelegate ->
                 onNewSlotWhenLeader slotId (Right <$> heavyPskM) sendActions
           | isJust validCert ->
                 onNewSlotWhenLeader slotId  (Left <$> validCert) sendActions
           | otherwise -> pass

onNewSlotWhenLeader
    :: WorkMode ssc m
    => SlotId
    -> Maybe ProxySKEither
    -> Worker' m
onNewSlotWhenLeader slotId pSk sendActions = do
    let logReason =
            sformat ("I have a right to create a block for the slot "%slotIdF%" ")
                    slotId
        logLeader = "because i'm a leader"
        logCert (Left psk) =
            sformat ("using ligtweight proxy signature key "%build%", will do it soon") psk
        logCert (Right psk) =
            sformat ("using heavyweight proxy signature key "%build%", will do it soon") psk
    logInfo $ logReason <> maybe logLeader logCert pSk
    nextSlotStart <- getSlotStartEmpatically (succ slotId)
    currentTime <- currentTimeSlotting
    let timeToCreate =
            max currentTime (nextSlotStart - Timestamp networkDiameter)
        Timestamp timeToWait = timeToCreate - currentTime
    logInfo $
        sformat ("Waiting for "%shown%" before creating block") timeToWait
    delay timeToWait
    let onNewSlotWhenLeaderDo = do
            logInfo "It's time to create a block for current slot"
            let whenCreated createdBlk = do
                    logInfo $
                        sformat ("Created a new block:\n" %build) createdBlk
                    jlLog $ jlCreatedBlock (Right createdBlk)
                    verifyCreatedBlock createdBlk
                    void $ fork $ announceBlock sendActions $ createdBlk ^. gbHeader
            let whenNotCreated = logWarning . (mappend "I couldn't create a new block: ")
            createdBlock <- createMainBlock slotId pSk
            either whenNotCreated whenCreated createdBlock
            logInfo "onNewSlotWhenLeader: done"
    logWarningWaitLinear 8 "onNewSlotWhenLeader" onNewSlotWhenLeaderDo

verifyCreatedBlock
    :: (WithLogger m, SscHelpersClass ssc, MonadThrow m)
    => MainBlock ssc -> m ()
verifyCreatedBlock blk =
    inAssertMode $
    case verifyBlock vbp (Right blk) of
        VerSuccess -> pass
        VerFailure errors ->
            assertionFailed $
            sformat ("New block failed some checks: " %listJson) errors
  where
    vbp =
        def
        { vbpVerifyGeneric = True
        , vbpVerifyTxs = True
        , vbpVerifySsc = True
        }

-- | Trigger recovery if we're definitely late in the blockchain (for >epoch).
recoveryWorker :: WorkMode ssc m => (WorkerSpec m, OutSpecs)
recoveryWorker = worker requestTipOuts recoveryWorkerImpl

recoveryWorkerImpl
    :: WorkMode ssc m
    => SendActions m -> m ()
recoveryWorkerImpl sendActions = action `catch` handler
  where
    action = reportingFatal $ forever $ checkRecovery >> delay (sec 5)
    checkRecovery = do
        recMode <- isRecoveryMode
        curSlotNothing <- isNothing <$> getCurrentSlot
        if (curSlotNothing && not recMode) then do
             logDebug "Recovery worker: don't know current slot"
             triggerRecovery sendActions
        else logDebug $ "Recovery worker skipped:" <>
                        " slot is nothing: " <> show curSlotNothing <>
                        ", recovery mode is on: " <> show recMode

    handler (e :: SomeException) = do
        logError $ "Error happened in recoveryWorker: " <> show e
        delay (sec 10)
        action `catch` handler

#if !defined(DEV_MODE) && defined(WITH_WALLET)
-- | This one just triggers every @max (slotDur / 4) 5@ seconds and
-- asks for current tip. Does nothing when recovery is enabled.
behindNatWorker :: WorkMode ssc m => (WorkerSpec m, OutSpecs)
behindNatWorker = worker requestTipOuts $ \sendActions -> do
    slotDur <- getLastKnownSlotDuration
    let delayInterval = max (slotDur `div` 4) (convertUnit $ sec 5)
        action = forever $ do
            triggerRecovery sendActions
            delay $ delayInterval
        handler (e :: SomeException) = do
            logWarning $ "Exception arised in behindNatWorker: " <> show e
            delay $ delayInterval * 2
            action `catch` handler
    action `catch` handler
#endif<|MERGE_RESOLUTION|>--- conflicted
+++ resolved
@@ -1,8 +1,5 @@
-<<<<<<< HEAD
-=======
 {-# LANGUAGE CPP                 #-}
 {-# LANGUAGE RankNTypes          #-}
->>>>>>> 353ab7a6
 {-# LANGUAGE ScopedTypeVariables #-}
 
 -- | Block processing related workers.
@@ -35,9 +32,9 @@
 import           Pos.Context                 (getNodeContext, isRecoveryMode, ncPublicKey)
 import           Pos.Crypto                  (ProxySecretKey (pskDelegatePk, pskIssuerPk, pskOmega))
 import           Pos.DB.GState               (getPSKByIssuerAddressHash)
-import           Pos.Lrc.DB                  (getLeaders)
 import           Pos.DB.Misc                 (getProxySecretKeys)
 import           Pos.Exception               (assertionFailed)
+import           Pos.Lrc.DB                  (getLeaders)
 import           Pos.Reporting.Methods       (reportingFatal)
 import           Pos.Slotting                (currentTimeSlotting, getCurrentSlot,
                                               getLastKnownSlotDuration,
