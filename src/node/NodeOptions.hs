{-# LANGUAGE CPP                 #-}
{-# LANGUAGE ScopedTypeVariables #-}

-- | Command line options of pos-node.

module NodeOptions
       ( Args (..)
       , getNodeOptions
       ) where

import           Options.Applicative.Simple (Parser, auto, help, long, metavar, option,
                                             simpleOptions, strOption, switch, value)
import           Serokell.Util.OptParse     (fromParsec)
import           Universum

<<<<<<< HEAD
import qualified Pos.CLI                    as CLI
import           Pos.DHT.Model              (DHTKey)


data Args = Args
    { dbPath             :: !FilePath
    , rebuildDB          :: !Bool
    , spendingGenesisI   :: !(Maybe Int)
    , vssGenesisI        :: !(Maybe Int)
    , spendingSecretPath :: !(Maybe FilePath)
    , vssSecretPath      :: !(Maybe FilePath)
    , port               :: !Word16
    , supporterNode      :: !Bool
    , dhtKey             :: !(Maybe DHTKey)
    , timeLord           :: !Bool
    , enableStats        :: !Bool
    , jlPath             :: !(Maybe FilePath)
    , memoryMode         :: !Bool
=======
import           Pos.CLI                    (dhtKeyParser, dhtNodeParser,
                                             sscAlgoParser, attackTypeParser,
                                             attackTargetParser)
import           Pos.DHT.Model              (DHTKey, DHTNode)
import           Pos.Security.Types         (AttackTarget, AttackType)
import           Pos.Ssc.SscAlgo            (SscAlgo (..))


data Args = Args
    { dbPath                    :: !FilePath
    , rebuildDB                 :: !Bool
    , spendingGenesisI          :: !(Maybe Int)
    , vssGenesisI               :: !(Maybe Int)
    , spendingSecretPath        :: !(Maybe FilePath)
    , vssSecretPath             :: !(Maybe FilePath)
    , port                      :: !Word16
    , flatDistr                 :: !(Maybe (Int, Int))
    , bitcoinDistr              :: !(Maybe (Int, Int))
    , dhtPeers                  :: ![DHTNode]
    , supporterNode             :: !Bool
    , dhtKey                    :: !(Maybe DHTKey)
    , logConfig                 :: !(Maybe FilePath)
    , logsPrefix                :: !(Maybe FilePath)
    , timeLord                  :: !Bool
    , dhtExplicitInitial        :: !Bool
    , enableStats               :: !Bool
    , jlPath                    :: !(Maybe FilePath)
    , sscAlgo                   :: !SscAlgo
    , memoryMode                :: !Bool
    , maliciousEmulationAttacks :: ![AttackType]
    , maliciousEmulationTargets :: ![AttackTarget]
>>>>>>> 34650997
#ifdef WITH_WEB
    , enableWeb                 :: !Bool
    , webPort                   :: !Word16
#endif
<<<<<<< HEAD
    , commonArgs         :: !CLI.CommonArgs
=======
    , disablePropagation        :: !Bool
>>>>>>> 34650997
    }
  deriving Show

argsParser :: Parser Args
argsParser =
    Args <$>
    strOption
        (long "db-path" <> metavar "FILEPATH" <> value "node-db" <>
        help "Path to the node database") <*>
    switch
        (long "rebuild-db" <>
         help
             "If we DB already exist, discard it's contents and create new one from scratch") <*>
    optional
        (option
             auto
             (long "spending-genesis" <> metavar "INT" <>
              help "Use genesis spending #i")) <*>
    optional
        (option
             auto
             (long "vss-genesis" <> metavar "INT" <> help "Use genesis vss #i")) <*>
    optional
        (strOption
             (long "spending-sk" <> metavar "FILEPATH" <>
              help "Path to spending secret key")) <*>
    optional
        (strOption
             (long "vss-sk" <> metavar "FILEPATH" <>
              help "Path to VSS secret key")) <*>
    CLI.portOption 3000 <*>
    switch
        (long "supporter" <> help "Launch DHT supporter instead of full node") <*>
    optional
        (option (fromParsec CLI.dhtKeyParser) $
         long "dht-key" <> metavar "HOST_ID" <> help "DHT key in base64-url") <*>
    CLI.timeLordOption <*>
    switch (long "stats" <> help "Enable stats logging") <*>
    CLI.optionalJSONPath <*>
    switch
        (long "memory-mode" <>
         help "Run DB in memory mode") <*>
    many
        (option (fromParsec attackTypeParser) $
         long "attack" <> metavar "NoBlocks|NoCommitments" <> help "Attack type to emulate") <*>
    many
        (option (fromParsec attackTargetParser) $
         long "attack-target" <> metavar "HOST:PORT|PUBKEYHASH")
#ifdef WITH_WEB
    <*>
    switch
        (long "web" <>
         help "Run web server") <*>
    CLI.webPortOption 8080
#endif
    <*> CLI.commonArgsParser peerHelpMsg
  where
    peerHelpMsg =
        "Peer to connect to for initial peer discovery. Format example: \"localhost:1234/MHdtsP-oPf7UWly7QuXnLK5RDB8=\""

getNodeOptions :: IO Args
getNodeOptions = do
    (res, ()) <-
        simpleOptions "cardano-node" "PoS prototype node" "Use it!" argsParser empty
    return res<|MERGE_RESOLUTION|>--- conflicted
+++ resolved
@@ -13,32 +13,9 @@
 import           Serokell.Util.OptParse     (fromParsec)
 import           Universum
 
-<<<<<<< HEAD
 import qualified Pos.CLI                    as CLI
 import           Pos.DHT.Model              (DHTKey)
-
-
-data Args = Args
-    { dbPath             :: !FilePath
-    , rebuildDB          :: !Bool
-    , spendingGenesisI   :: !(Maybe Int)
-    , vssGenesisI        :: !(Maybe Int)
-    , spendingSecretPath :: !(Maybe FilePath)
-    , vssSecretPath      :: !(Maybe FilePath)
-    , port               :: !Word16
-    , supporterNode      :: !Bool
-    , dhtKey             :: !(Maybe DHTKey)
-    , timeLord           :: !Bool
-    , enableStats        :: !Bool
-    , jlPath             :: !(Maybe FilePath)
-    , memoryMode         :: !Bool
-=======
-import           Pos.CLI                    (dhtKeyParser, dhtNodeParser,
-                                             sscAlgoParser, attackTypeParser,
-                                             attackTargetParser)
-import           Pos.DHT.Model              (DHTKey, DHTNode)
 import           Pos.Security.Types         (AttackTarget, AttackType)
-import           Pos.Ssc.SscAlgo            (SscAlgo (..))
 
 
 data Args = Args
@@ -49,31 +26,19 @@
     , spendingSecretPath        :: !(Maybe FilePath)
     , vssSecretPath             :: !(Maybe FilePath)
     , port                      :: !Word16
-    , flatDistr                 :: !(Maybe (Int, Int))
-    , bitcoinDistr              :: !(Maybe (Int, Int))
-    , dhtPeers                  :: ![DHTNode]
     , supporterNode             :: !Bool
     , dhtKey                    :: !(Maybe DHTKey)
-    , logConfig                 :: !(Maybe FilePath)
-    , logsPrefix                :: !(Maybe FilePath)
     , timeLord                  :: !Bool
-    , dhtExplicitInitial        :: !Bool
     , enableStats               :: !Bool
     , jlPath                    :: !(Maybe FilePath)
-    , sscAlgo                   :: !SscAlgo
     , memoryMode                :: !Bool
     , maliciousEmulationAttacks :: ![AttackType]
     , maliciousEmulationTargets :: ![AttackTarget]
->>>>>>> 34650997
 #ifdef WITH_WEB
     , enableWeb                 :: !Bool
     , webPort                   :: !Word16
 #endif
-<<<<<<< HEAD
-    , commonArgs         :: !CLI.CommonArgs
-=======
-    , disablePropagation        :: !Bool
->>>>>>> 34650997
+    , commonArgs                :: !CLI.CommonArgs
     }
   deriving Show
 
@@ -86,7 +51,8 @@
     switch
         (long "rebuild-db" <>
          help
-             "If we DB already exist, discard it's contents and create new one from scratch") <*>
+             "If we DB already exist, discard it's contents and create new one from\
+             \ scratch") <*>
     optional
         (option
              auto
@@ -117,10 +83,11 @@
         (long "memory-mode" <>
          help "Run DB in memory mode") <*>
     many
-        (option (fromParsec attackTypeParser) $
-         long "attack" <> metavar "NoBlocks|NoCommitments" <> help "Attack type to emulate") <*>
+        (option (fromParsec CLI.attackTypeParser) $
+         long "attack" <> metavar "NoBlocks|NoCommitments"
+         <> help "Attack type to emulate") <*>
     many
-        (option (fromParsec attackTargetParser) $
+        (option (fromParsec CLI.attackTargetParser) $
          long "attack-target" <> metavar "HOST:PORT|PUBKEYHASH")
 #ifdef WITH_WEB
     <*>
@@ -132,7 +99,8 @@
     <*> CLI.commonArgsParser peerHelpMsg
   where
     peerHelpMsg =
-        "Peer to connect to for initial peer discovery. Format example: \"localhost:1234/MHdtsP-oPf7UWly7QuXnLK5RDB8=\""
+        "Peer to connect to for initial peer discovery. Format\
+        \ example: \"localhost:1234/MHdtsP-oPf7UWly7QuXnLK5RDB8=\""
 
 getNodeOptions :: IO Args
 getNodeOptions = do
