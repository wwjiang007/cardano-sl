{-# LANGUAGE BinaryLiterals      #-}
{-# LANGUAGE CPP                 #-}
{-# LANGUAGE DataKinds           #-}
{-# LANGUAGE DeriveFunctor       #-}
{-# LANGUAGE RankNTypes          #-}
{-# LANGUAGE ScopedTypeVariables #-}
{-# LANGUAGE TypeOperators       #-}

#include "MachDeps.h"

{-# OPTIONS_GHC -Wno-redundant-constraints #-}

-- | Serialization-related types

module Pos.Binary.Class
       ( Bi (..)
       , Get
       , Put
       , encode
       , encodeStrict
       , decode
       , decodeOrFail
       , decodeFull

       -- * Primitives for serialization
       , getWord8
       , putWord8
       , getByteString
       , putByteString
       , label

       -- * The 'Raw' wrapper
       , Raw

       -- * Different sizes for ints
       , UnsignedVarInt(..)
       , SignedVarInt(..)
       , TinyVarInt(..)
       , FixedSizeInt(..)

       -- * Primitives for limiting serialization
       , limitGet
       , isolate64

       -- * Bi to SafeCopy
       , getCopyBi
       , putCopyBi

       -- * Binary serialization
       , AsBinary (..)
       , AsBinaryClass (..)
       , fromBinaryM

       -- * Serialization with length
       , putWithLength
       , getWithLength
       , getWithLengthLimited
       , putSmallWithLength
       , getSmallWithLength

       -- * Other binary utils
       , getRemainingByteString
       , getAsciiString1b
       , putAsciiString1b
       , biSize
       ) where

import           Universum

import           Data.Binary                 (Get, Put)
import qualified Data.Binary                 as Binary
import           Data.Binary.Get             (ByteOffset, getByteString,
                                              getLazyByteString,
                                              getRemainingLazyByteString, getWord8, label,
                                              runGet, runGetOrFail)
import           Data.Binary.Get.Internal    (Decoder (..), runCont)
import           Data.Binary.Put             (PutM, putByteString, putCharUtf8,
                                              putLazyByteString, putWord8, runPut,
                                              runPutM)
import           Data.Bits                   (Bits (..))
import qualified Data.ByteString             as BS
<<<<<<< HEAD
import qualified Data.ByteString.Internal    as BS.Internal
import           Data.Char                   (isAscii)
=======
>>>>>>> ce1ab4e5
import qualified Data.ByteString.Lazy        as BSL
import           Data.Char                   (isAscii)
import           Data.Hashable               (Hashable (..))
import qualified Data.HashMap.Strict         as HM
import qualified Data.HashSet                as HS
import           Data.SafeCopy               (Contained, SafeCopy (..), contain, safeGet,
                                              safePut)
import qualified Data.Serialize              as Cereal (Get, Put)
import qualified Data.Set                    as S
import           Data.Tagged                 (Tagged (Tagged))
import qualified Data.Text.Encoding          as T
import           Data.Time.Units             (Microsecond, Millisecond)
import qualified Data.Vector                 as V
import qualified Data.Vector.Generic         as G
import qualified Data.Vector.Generic.Mutable as GM
import           Data.Word                   (Word32)
import           Formatting                  (formatToString, int, (%))
import           GHC.TypeLits                (ErrorMessage (..), TypeError)
import           Serokell.Data.Memory.Units  (Byte, fromBytes, toBytes)
import           System.IO.Unsafe            (unsafePerformIO)
import           Unsafe.Coerce               (unsafeCoerce)

----------------------------------------------------------------------------
-- Bi typeclass
----------------------------------------------------------------------------

-- | Simplified definition of serializable object,
-- Data.Binary.Class-alike.
--
-- Write @instance Bi SomeType where@ without any method definitions if you
-- want to use the 'Binary' instance for your type.
class Bi t where
    put :: t -> Put
    default put :: Binary.Binary t => t -> Put
    put = Binary.put
    {-# INLINE put #-}

    get :: Get t
    default get :: Binary.Binary t => Get t
    get = Binary.get
    {-# INLINE get #-}

--instance Serializable t => B.Binary t where
--    get = get
--    put = put

-- | Encode a value to a lazy bytestring
encode :: Bi a => a -> LByteString
encode = runPut . put
{-# INLINE encode #-}

-- | Encode a value to a strict bytestring.  Use with caution, because
-- converting to strict ByteString is expensive.
encodeStrict :: Bi a => a -> ByteString
encodeStrict = BSL.toStrict . encode
{-# INLINE encodeStrict #-}

-- | Decode a value from a lazy ByteString, reconstructing the
-- original structure.
decode :: Bi a => LByteString -> a
decode = runGet get

decodeOrFail
    :: Bi a
    => LByteString
    -> Either (LByteString, ByteOffset, String)
              (LByteString, ByteOffset, a)
decodeOrFail = runGetOrFail get

-- | Like 'decode', but ensures that the whole input has been consumed.
decodeFull :: Bi a => LByteString -> Either String a
decodeFull bs = case (runGetOrFail get) bs of
    Left (_, _, err) -> Left ("decodeFull: " ++ err)
    Right (unconsumed, _, a)
        | BSL.null unconsumed -> Right a
        | otherwise -> Left "decodeFull: unconsumed input"

----------------------------------------------------------------------------
-- Raw
----------------------------------------------------------------------------

-- | A wrapper over 'ByteString' for adding type safety to
-- 'Pos.Crypto.Pki.encryptRaw' and friends.
--
-- TODO: maybe it should be in "Pos.Crypto"?
newtype Raw = Raw ByteString
    deriving (Bi, Eq, Ord, Show, Typeable, NFData)

----------------------------------------------------------------------------
-- Variable-sized numbers
----------------------------------------------------------------------------

-- Copied from Edward Kmett's 'bytes' library (licensed under BSD3)
putUnsignedVarInt :: (Integral a, Bits a) => a -> Put
putUnsignedVarInt n
    | n < 0x80 = putWord8 $ fromIntegral n
    | otherwise = do
          putWord8 $ setBit (fromIntegral n) 7
          putUnsignedVarInt $ shiftR n 7
{-# INLINE putUnsignedVarInt #-}

getUnsignedVarInt' :: (Integral a, Bits a) => Get a
getUnsignedVarInt' = do
    (bytes, i) <- getWord8 >>= go
    let iBytes = runPut $ putUnsignedVarInt i
    if BSL.pack bytes /= iBytes
       then fail $ "Ambigious varInt bytes: " ++ show bytes
       else return i
  where
    go n | testBit n 7 = do
             (bs, m) <- getWord8 >>= go
             return (n:bs, shiftL m 7 .|. clearBit (fromIntegral n) 7)
         | otherwise = return ([n], fromIntegral n)
{-# INLINE getUnsignedVarInt' #-}

putSignedVarInt :: (ZZEncode a b, Integral b, Bits b) => a -> Put
putSignedVarInt x = putUnsignedVarInt (zzEncode x)
{-# INLINE putSignedVarInt #-}

getSignedVarInt' :: (ZZEncode a b, Integral b, Bits b) => Get a
getSignedVarInt' = zzDecode <$> getUnsignedVarInt'
{-# INLINE getSignedVarInt' #-}

putTinyVarInt :: Word16 -> Put
putTinyVarInt n
    | n <= 0b1111111 =
          putWord8 (fromIntegral n)
    | n <= 0b11111111111111 =
          putWord8 (setBit (fromIntegral n) 7) <>
          putWord8 (fromIntegral (shiftR n 7))
    | otherwise =
          error "putTinyVarInt: the number is bigger than 2^14-1"

getTinyVarInt' :: Get Word16
getTinyVarInt' = do
    a <- getWord8
    if testBit a 7
        then do
            b <- getWord8
            if | testBit b 7 -> fail "getTinyVarInt': more than 2 bytes"
               | b == 0      -> fail "getTinyVarInt': second byte is 0"
               | otherwise   -> pure $ shiftL (fromIntegral b) 7 .|.
                                       clearBit (fromIntegral a) 7
        else pure (fromIntegral a)

-- | Turn a signed number into an unsigned one, and back.
--
-- >>> map zzEncode [-3, 3]
-- [5, 6]
-- >>> map zzDecode [5, 6]
-- [-3, 3]
class ZZEncode a b | a -> b, b -> a where
    zzEncode :: a -> b
    zzDecode :: b -> a

-- Copied from the 'protobuf' library (licensed under BSD3)
instance ZZEncode Int32 Word32 where
    zzEncode x = fromIntegral ((x `shiftL` 1) `xor` x `shiftR` 31)
    {-# INLINE zzEncode #-}
    zzDecode x = fromIntegral (x `shiftR` 1) `xor`
                     negate (fromIntegral (x .&. 1))
    {-# INLINE zzDecode #-}

instance ZZEncode Int64 Word64 where
    zzEncode x = fromIntegral ((x `shiftL` 1) `xor` x `shiftR` 63)
    {-# INLINE zzEncode #-}
    zzDecode x = fromIntegral (x `shiftR` 1) `xor`
                     negate (fromIntegral (x .&. 1))
    {-# INLINE zzDecode #-}

instance ZZEncode Int Word where
#if (WORD_SIZE_IN_BITS == 32)
    zzEncode x = fromIntegral ((x `shiftL` 1) `xor` x `shiftR` 31)
#elif (WORD_SIZE_IN_BITS == 64)
    zzEncode x = fromIntegral ((x `shiftL` 1) `xor` x `shiftR` 63)
    {-# INLINE zzEncode #-}
#else
# error Unsupported platform
#endif
    zzDecode x = fromIntegral (x `shiftR` 1) `xor`
                     negate (fromIntegral (x .&. 1))
    {-# INLINE zzDecode #-}

----------------------------------------------------------------------------
-- Int/Word encoding
----------------------------------------------------------------------------

-- | A newtype wrapper for non-negative varints. During serialization its
-- contents will be encoded as a variable-sized integer.
--
-- Despite its name, e.g. @UnsignedVarInt (-50 :: Int)@ will be serialized
-- and deserialized correctly; however, 'UnsignedVarInt' is optimized for
-- non-negative numbers, and will always take maximum space (e.g. 10 bytes in
-- case of 'Int64'). Specifically, @Int@ is simply coerced into its @Word@
-- representation before being serialized.
newtype UnsignedVarInt a = UnsignedVarInt {getUnsignedVarInt :: a}
    deriving (Eq, Ord, Show, Generic, NFData, Functor)

-- | A newtype wrapper for varints. Uses zig-zag encoding to serialize
-- negative integers – e.g. @-3@ is turned into 5, @-4@ is turned into 7,
-- etc; thus it's fair but less optimal for positive integers.
newtype SignedVarInt a = SignedVarInt {getSignedVarInt :: a}
    deriving (Eq, Ord, Show, Generic, NFData, Functor)

-- | A newtype wrapper for non-negative integers less than @2^14@. Use it if
-- you want to be extra careful. Compared to 'SignedVarInt' and
-- 'UnsignedVarInt', it provides two benefits:
--
-- * It is guaranteed to take either 1 or 2 bytes (the standard decoder for
--   varints can consume an unlimited amount of bytes).
--
-- * It is unambiguous (e.g. @0@ can be encoded in only one way instead of
--   two).
newtype TinyVarInt = TinyVarInt {getTinyVarInt :: Word16}
    deriving (Eq, Ord, Show, Generic, NFData)

-- | A newtype wrapper for signifying that an integer should be serialized
-- using a fixed amount of bytes.
newtype FixedSizeInt a = FixedSizeInt {getFixedSizeInt :: a}
    deriving (Eq, Ord, Show, Generic, NFData, Functor)

instance TypeError
    ('Text "Do not encode 'Int' directly. Instead, use one of newtype wrappers:" ':$$:
     'Text "  'FixedSizeInt': always uses 8 bytes" ':$$:
     'Text "  'SignedVarInt': uses 1–10 bytes (1 byte for −64..63)" ':$$:
     'Text "  'UnsignedVarInt': uses 1–10 bytes (1 byte for 0..127);" ':$$:
     'Text "                    more efficient for non-negative numbers," ':$$:
     'Text "                    but takes 10 bytes for negative numbers")
  => Bi Int
  where
    get = error "get@Int"
    put = error "put@Int"

instance TypeError
    ('Text "Do not encode 'Word' directly. Instead, use one of newtype wrappers:" ':$$:
     'Text "  'FixedSizeInt': always uses 8 bytes" ':$$:
     'Text "  'UnsignedVarInt': uses 1–10 bytes (1 byte for 0..127)")
  => Bi Word
  where
    get = error "get@Word"
    put = error "put@Word"

-- Int

instance Bi (UnsignedVarInt Int) where
    put (UnsignedVarInt a) = put (UnsignedVarInt (fromIntegral a :: Int64))
    {-# INLINE put #-}
    -- We don't need 'limitGet' here because it's already present in the 'Bi'
    -- instance of @UnsignedVarInt Int64@
    get = label "UnsignedVarInt Int" $
        fmap (fromIntegral :: Int64 -> Int) <$> get
    {-# INLINE get #-}

instance Bi (SignedVarInt Int) where
    put (SignedVarInt a) = putSignedVarInt a
    {-# INLINE put #-}
    get = label "SignedVarInt Int" $
        SignedVarInt <$> limitGet 15 getSignedVarInt'
    {-# INLINE get #-}

instance Bi (FixedSizeInt Int) where
    put (FixedSizeInt a) = Binary.put a
    {-# INLINE put #-}
    get = label "FixedSizeInt Int" $
        FixedSizeInt <$> Binary.get
    {-# INLINE get #-}

-- Int64

instance Bi (UnsignedVarInt Int64) where
    put (UnsignedVarInt a) = putUnsignedVarInt (fromIntegral a :: Word64)
    {-# INLINE put #-}
    get = label "UnsignedVarInt Int64" $
        UnsignedVarInt . (fromIntegral :: Word64 -> Int64) <$>
        limitGet 15 getUnsignedVarInt'
    {-# INLINE get #-}

instance Bi (SignedVarInt Int64) where
    put (SignedVarInt a) = putSignedVarInt a
    {-# INLINE put #-}
    get = label "SignedVarInt Int64" $
        SignedVarInt <$> limitGet 15 getSignedVarInt'
    {-# INLINE get #-}

instance Bi (FixedSizeInt Int64) where
    put (FixedSizeInt a) = Binary.put a
    {-# INLINE put #-}
    get = label "FixedSizeInt Int64" $
        FixedSizeInt <$> Binary.get
    {-# INLINE get #-}

-- Word

instance Bi (UnsignedVarInt Word) where
    put (UnsignedVarInt a) = putUnsignedVarInt a
    {-# INLINE put #-}
    get = label "UnsignedVarInt Word" $
        UnsignedVarInt <$> limitGet 15 getUnsignedVarInt'
    {-# INLINE get #-}

instance Bi (FixedSizeInt Word) where
    put (FixedSizeInt a) = Binary.put a
    {-# INLINE put #-}
    get = label "FixedSizeInt Word" $
        FixedSizeInt <$> Binary.get
    {-# INLINE get #-}

-- Word16

instance Bi (UnsignedVarInt Word16) where
    put (UnsignedVarInt a) = putUnsignedVarInt a
    {-# INLINE put #-}
    get = label "UnsignedVarInt Word16" $
        UnsignedVarInt <$> limitGet 15 getUnsignedVarInt'
    {-# INLINE get #-}

-- Word32

instance Bi (UnsignedVarInt Word32) where
    put (UnsignedVarInt a) = putUnsignedVarInt a
    {-# INLINE put #-}
    get = label "UnsignedVarInt Word32" $
        UnsignedVarInt <$> limitGet 15 getUnsignedVarInt'
    {-# INLINE get #-}

-- Word64

instance Bi (UnsignedVarInt Word64) where
    put (UnsignedVarInt a) = putUnsignedVarInt a
    {-# INLINE put #-}
    get = label "UnsignedVarInt Word64" $
        UnsignedVarInt <$> limitGet 15 getUnsignedVarInt'
    {-# INLINE get #-}

-- TinyVarInt

instance Bi TinyVarInt where
    put (TinyVarInt a) = putTinyVarInt a
    {-# INLINE put #-}
    -- Doesn't need 'limitGet' because 'TinyVarInt' is already limited to two
    -- bytes
    get = label "TinyVarInt" $
        TinyVarInt <$> getTinyVarInt'
    {-# INLINE get #-}

----------------------------------------------------------------------------
-- Popular basic instances
----------------------------------------------------------------------------

-- TODO get rid of boilerplate (or rewrite by hands to make it more clear)
-- I just copied most of it from here:
-- https://hackage.haskell.org/package/binary-0.8.4.1/docs/src/Data.Binary.Class.html#line-564

{-
Copyright (c) Lennart Kolmodin

All rights reserved.

Redistribution and use in source and binary forms, with or without
modification, are permitted provided that the following conditions
are met:

1. Redistributions of source code must retain the above copyright
   notice, this list of conditions and the following disclaimer.

2. Redistributions in binary form must reproduce the above copyright
   notice, this list of conditions and the following disclaimer in the
   documentation and/or other materials provided with the distribution.

3. Neither the name of the author nor the names of his contributors
   may be used to endorse or promote products derived from this software
   without specific prior written permission.

THIS SOFTWARE IS PROVIDED BY THE CONTRIBUTORS ``AS IS'' AND ANY EXPRESS
OR IMPLIED WARRANTIES, INCLUDING, BUT NOT LIMITED TO, THE IMPLIED
WARRANTIES OF MERCHANTABILITY AND FITNESS FOR A PARTICULAR PURPOSE ARE
DISCLAIMED.  IN NO EVENT SHALL THE AUTHORS OR CONTRIBUTORS BE LIABLE FOR
ANY DIRECT, INDIRECT, INCIDENTAL, SPECIAL, EXEMPLARY, OR CONSEQUENTIAL
DAMAGES (INCLUDING, BUT NOT LIMITED TO, PROCUREMENT OF SUBSTITUTE GOODS
OR SERVICES; LOSS OF USE, DATA, OR PROFITS; OR BUSINESS INTERRUPTION)
HOWEVER CAUSED AND ON ANY THEORY OF LIABILITY, WHETHER IN CONTRACT,
STRICT LIABILITY, OR TORT (INCLUDING NEGLIGENCE OR OTHERWISE) ARISING IN
ANY WAY OUT OF THE USE OF THIS SOFTWARE, EVEN IF ADVISED OF THE
POSSIBILITY OF SUCH DAMAGE.
-}

----------------------------------------------------------------------------
-- Primitive types
----------------------------------------------------------------------------

instance Bi () where
    put ()  = mempty
    get     = return ()

instance Bi Bool where
    put     = putWord8 . fromIntegral . fromEnum
    get     = getWord8 >>= toBool
      where
        toBool 0 = return False
        toBool 1 = return True
        toBool c = fail ("Could not map value " ++ show c ++ " to Bool")

instance Bi Char where
    {-# INLINE put #-}
    put = putCharUtf8
    get = do
        let getByte = (fromIntegral :: Word8 -> Int) <$> get
            shiftL6 = flip shiftL 6 :: Int -> Int
        w <- getByte
        r <- case () of
                _ | w < 0x80  -> return w
                  | w < 0xe0  -> do
                                    x <- xor 0x80 <$> getByte
                                    return (x .|. shiftL6 (xor 0xc0 w))
                  | w < 0xf0  -> do
                                    x <- xor 0x80 <$> getByte
                                    y <- xor 0x80 <$>  getByte
                                    return (y .|. shiftL6 (x .|. shiftL6
                                            (xor 0xe0 w)))
                  | otherwise -> do
                                x <- xor 0x80 <$> getByte
                                y <- xor 0x80 <$> getByte
                                z <- xor 0x80 <$> getByte
                                return (z .|. shiftL6 (y .|. shiftL6
                                        (x .|. shiftL6 (xor 0xf0 w))))
        getChr r
      where
        getChr w
          | w <= 0x10ffff = return $! toEnum $ fromEnum w
          | otherwise = fail "Not a valid Unicode code point!"

----------------------------------------------------------------------------
-- Numeric data
----------------------------------------------------------------------------

-- These instances just copy 'Binary'

instance Bi Integer            -- TODO: write how Integer is serialized

instance Bi Int16              -- 2 bytes, big endian
instance Bi Int32              -- 4 bytes, big endian
instance Bi Int64              -- 8 bytes, big endian

instance Bi Word8              -- single byte
instance Bi Word16             -- 2 bytes, big endian
instance Bi Word32             -- 4 bytes, big endian
instance Bi Word64             -- 8 bytes, big endian

----------------------------------------------------------------------------
-- Tagged
----------------------------------------------------------------------------

instance Bi a => Bi (Tagged s a) where
    put (Tagged a) = put a
    get = Tagged <$> get

----------------------------------------------------------------------------
-- Containers
----------------------------------------------------------------------------

instance (Bi a, Bi b) => Bi (a, b) where
    {-# INLINE put #-}
    put (a, b) = put a <> put b
    {-# INLINE get #-}
    get = liftM2 (,) get get

instance (Bi a, Bi b, Bi c) => Bi (a, b, c) where
    {-# INLINE put #-}
    put (a, b, c) = put a <> put b <> put c
    {-# INLINE get #-}
    get = liftM3 (,,) get get get

instance (Bi a, Bi b, Bi c, Bi d) => Bi (a, b, c, d) where
    {-# INLINE put #-}
    put (a, b, c, d) = put a <> put b <> put c <> put d
    {-# INLINE get #-}
    get = liftM4 (,,,) get get get get

instance Bi ByteString where
    put bs = put (UnsignedVarInt (BS.length bs)) <> putByteString bs
    get = do
        UnsignedVarInt n <- get
        getByteString n

instance Bi LByteString where
    put bs = put (UnsignedVarInt (BSL.length bs)) <> putLazyByteString bs
    get = do
        UnsignedVarInt n <- get
        getLazyByteString n

instance Bi Text where
    put t = put (T.encodeUtf8 t)
    get = do
        bs <- get
        case T.decodeUtf8' bs of
            Left e  -> fail (show e)
            Right a -> return a

instance Bi a => Bi [a] where
    put xs = put (UnsignedVarInt (length xs)) <> mapM_ put xs
    get = do UnsignedVarInt n <- get
             getMany (n :: Int)

-- | 'getMany n' get 'n' elements in order, without blowing the stack.
getMany :: Bi a => Int -> Get [a]
getMany n = go [] n
 where
    go xs 0 = return $! reverse xs
    go xs i = do x <- get
                 -- we must seq x to avoid stack overflows due to laziness in
                 -- (>>=)
                 x `seq` go (x:xs) (i-1)
{-# INLINE getMany #-}

instance (Bi a, Bi b) => Bi (Either a b) where
    put (Left  a) = putWord8 0 <> put a
    put (Right b) = putWord8 1 <> put b
    get = do
        w <- getWord8
        case w of
            0 -> Left  <$> get
            1 -> Right <$> get
            _ -> fail "unexpected Either tag"

instance Bi a => Bi (NonEmpty a) where
    get = maybe (fail "Empty list") pure . nonEmpty =<< get
    put = put . toList

instance (Bi a) => Bi (Maybe a) where
    put Nothing  = putWord8 0
    put (Just x) = putWord8 1 <> put x
    get = do
        w <- getWord8
        case w of
            0 -> return Nothing
            _ -> Just <$> get

instance (Hashable k, Eq k, Bi k, Bi v) => Bi (HM.HashMap k v) where
    get = fmap HM.fromList get
    put = put . HM.toList

instance (Hashable k, Eq k, Bi k) => Bi (HashSet k) where
    get = fmap HS.fromList get
    put = put . HS.toList

instance (Ord k, Bi k) => Bi (Set k) where
    get = S.fromList <$> get
    put = put . S.toList

-- Copy-pasted w/ modifications, license:
-- https://github.com/bos/vector-binary-instances/blob/master/LICENSE

instance Bi a => Bi (V.Vector a) where
    get = do
        UnsignedVarInt n <- get
        v <- pure $ unsafePerformIO $ GM.unsafeNew n
        let go 0 = return ()
            go i = do
                x <- get
                () <- pure $ unsafePerformIO $ GM.unsafeWrite v (n-i) x
                go (i-1)
        () <- go n
        pure $ unsafePerformIO $ G.unsafeFreeze v
    put v = do
        put (UnsignedVarInt (G.length v))
        G.mapM_ put v

instance Bi Void where
    put = absurd
    get = mzero

----------------------------------------------------------------------------
-- Other types
----------------------------------------------------------------------------

instance Bi Millisecond where
    put = put . toInteger
    get = fromInteger <$> get

instance Bi Microsecond where
    put = put . toInteger
    get = fromInteger <$> get

instance Bi Byte where
    put = put . toBytes
    get = fromBytes <$> get

----------------------------------------------------------------------------
-- Primitives for limiting serialization
----------------------------------------------------------------------------

-- | Like 'isolate', but allows consuming less bytes than expected (just not
-- more).
limitGet :: Int64  -- ^ The upper limit on byte consumption
         -> Get a  -- ^ The decoder to isolate
         -> Get a
-- A modified version of 'isolate' from Data.Binary.Get
limitGet n0 act
  | n0 < 0 = fail "limitGet: negative size"
  | otherwise = go n0 (runCont act BS.empty Done)
  where
  go _ (Done left x) = pushFront left >> return x
  go 0 (Partial resume) = go 0 (resume Nothing)
  go n (Partial resume) = do
    inp <- unsafeCoerce (OurC (\inp k -> do
#if (WORD_SIZE_IN_BITS == 64)
      let takeLimited str =
            let (inp', out) = BS.splitAt (fromIntegral n) str
            in k out (Just inp')
#else
      let takeLimited str =
            let (inp', out) = if n > fromIntegral (maxBound :: Int)
                                then (str, BS.empty)
                                else BS.splitAt (fromIntegral n) str
            in k out (Just inp')
#endif
      case not (BS.null inp) of
        True  -> takeLimited inp
        False -> prompt inp (k BS.empty Nothing) takeLimited))
    case inp of
      Nothing  -> go n (resume Nothing)
      Just str -> go (n - fromIntegral (length str)) (resume (Just str))
  go _ (Fail bs err) = pushFront bs >> fail err
  go n (BytesRead r resume) =
    go n (resume $! n0 - n - r)

-- | Like 'isolate', but works with Int64 only.
isolate64 :: Int64
          -> Get a
          -> Get a
isolate64 n0 act
  | n0 < 0 = fail "isolate64: negative size"
  | otherwise = go n0 (runCont act BS.empty Done)
  where
  go !n (Done left x)
    | n == 0 && BS.null left = return x
    | otherwise = do
        pushFront left
        let consumed = n0 - n - fromIntegral (BS.length left)
        fail $ "isolate: the decoder consumed " ++ show consumed ++ " bytes" ++
                 " which is less than the expected " ++ show n0 ++ " bytes"
  go 0 (Partial resume) = go 0 (resume Nothing)
  go n (Partial resume) = do
    inp <- unsafeCoerce (OurC (\inp k -> do
#if (WORD_SIZE_IN_BITS == 64)
      let takeLimited str =
            let (inp', out) = BS.splitAt (fromIntegral n) str
            in k out (Just inp')
#else
      let takeLimited str =
            let (inp', out) = if n > fromIntegral (maxBound :: Int)
                                then (str, BS.empty)
                                else BS.splitAt (fromIntegral n) str
            in k out (Just inp')
#endif
      case not (BS.null inp) of
        True  -> takeLimited inp
        False -> prompt inp (k BS.empty Nothing) takeLimited))
    case inp of
      Nothing  -> go n (resume Nothing)
      Just str -> go (n - fromIntegral (BS.length str)) (resume (Just str))
  go _ (Fail bs err) = pushFront bs >> fail err
  go n (BytesRead r resume) =
    go n (resume $! n0 - n - r)

----------------------------------------------------------------------------
-- Better BS.append
----------------------------------------------------------------------------

nonCopyingAppend :: ByteString -> ByteString -> ByteString
nonCopyingAppend (BS.Internal.PS _ _ 0) b = b
nonCopyingAppend a (BS.Internal.PS _ _ 0) = a
nonCopyingAppend a@(BS.Internal.PS fp1 off1 len1)
                 b@(BS.Internal.PS fp2 off2 len2)
    | fp1 == fp2 && off1 + len1 == off2 = BS.Internal.PS fp1 off1 (len1+len2)
    | otherwise                         = copyingAppend a b
{-# INLINE nonCopyingAppend #-}

-- Wrapper just for profiling purposes, so that we get an explicit name in profiles.
copyingAppend :: ByteString -> ByteString -> ByteString
copyingAppend a b = a <> b
{-# INLINE copyingAppend #-}

----------------------------------------------------------------------------
-- Guts of 'binary'
----------------------------------------------------------------------------

-- Using 'unsafeCoerce' here because 'C' isn't exported. Aargh. For now it'll
-- do and then I'll submit some pull requests to 'binary' and hopefully all
-- of this won't be needed. –@neongreen
pushFront :: ByteString -> Get ()
pushFront bs = unless (BS.null bs) $ unsafeCoerce (OurC (\inp ks -> let !x = nonCopyingAppend bs inp in ks x ()))
{-# INLINE pushFront #-}

-- This ***has*** to correspond to the implementation of 'Get' in 'binary'
-- because we're using it for 'unsafeCoerce'.
newtype OurGet a = OurC (forall r. ByteString ->
                                   OurSuccess a r ->
                                   Decoder      r )

-- Ditto.
type OurSuccess a r = ByteString -> a -> Decoder r

-- More functions from 'binary'.
prompt :: ByteString -> Decoder a -> (ByteString -> Decoder a) -> Decoder a
prompt inp kf ks = prompt' kf (\inp' -> ks $! inp `nonCopyingAppend` inp')

-- And more.
prompt' :: Decoder a -> (ByteString -> Decoder a) -> Decoder a
prompt' kf ks =
  let loop =
        Partial $ \sm ->
          case sm of
            Just s | BS.null s -> loop
                   | otherwise -> ks s
            Nothing -> kf
  in loop

----------------------------------------------------------------------------
-- SafeCopy
----------------------------------------------------------------------------

-- | A helper for "Data.SafeCopy" that creates 'putCopy' given a 'Bi'
-- instance.
putCopyBi :: Bi a => a -> Contained Cereal.Put
putCopyBi x = contain $ safePut (encode x)

-- | A helper for "Data.SafeCopy" that creates 'getCopy' given a 'Bi'
-- instance.
getCopyBi :: Bi a => String -> Contained (Cereal.Get a)
getCopyBi typeName = contain $ do
    bs <- safeGet
    case decodeFull bs of
        Left err -> fail ("getCopy@" ++ typeName ++ ": " ++ err)
        Right x  -> return x

----------------------------------------------------------------------------
-- Binary serialization
----------------------------------------------------------------------------

-- | See `Pos.Crypto.SerTypes` for details on this types
newtype AsBinary a = AsBinary
    { getAsBinary :: ByteString
    } deriving (Show, Eq, Ord, Hashable, NFData)

instance SafeCopy (AsBinary a) where
    getCopy = contain $ AsBinary <$> safeGet
    putCopy = contain . safePut . getAsBinary

class AsBinaryClass a where
    asBinary :: a -> AsBinary a
    fromBinary :: AsBinary a -> Either String a

fromBinaryM :: (AsBinaryClass a, MonadFail m) => AsBinary a -> m a
fromBinaryM = either fail return . fromBinary

----------------------------------------------------------------------------
-- Serialization with length
----------------------------------------------------------------------------

-- | Serialize something together with its length in bytes. The length comes
-- first.
putWithLength :: PutM a -> PutM a
putWithLength act = do
    let (res, serialized) = runPutM act
    let len :: Int64 = BSL.length serialized
    put (UnsignedVarInt len)
    putLazyByteString serialized
    return res

-- | Read length in bytes and then parse something (which has to have exactly
-- that length).
getWithLength :: Get a -> Get a
getWithLength act = do
    -- We limit the int to 20 bytes because an UnsignedVarInt Int64 takes at
    -- most 10 bytes. (20 and not 10 because it doesn't hurt to be cautious.)
    UnsignedVarInt (len :: Int64) <- limitGet 20 get
    isolate64 len act

-- | Read length in bytes, check that it's not bigger than the limit, and
-- then parse something (which has to have exactly parsed length).
getWithLengthLimited :: Int64 -> Get a -> Get a
getWithLengthLimited lim act = do
    UnsignedVarInt (len :: Int64) <- limitGet 20 get
    if len <= lim
        then isolate64 len act
        else fail $ formatToString
                      ("getWithLengthLimited: data ("%int%" bytes) is "%
                       "bigger than the limit ("%int%" bytes)")
                      len lim

-- | Like 'putWithLength', but should only be used for things that take less
-- than @2^14@ bytes.
--
-- Uses 'TinyVarInt' for storing length, thus guaranteeing that it won't take
-- more than 2 bytes and won't be ambiguous.
putSmallWithLength :: PutM a -> PutM a
putSmallWithLength act = do
    let (res, serialized) = runPutM act
    let len :: Int64 = BSL.length serialized
    if len >= 2^(14::Int)
        then error ("putSmallWithLength: length is " <> show len <>
                    ", but maximum allowed is 16383 (2^14-1)")
        else do put (TinyVarInt (fromIntegral len))
                putLazyByteString serialized
                return res

-- | Like 'getWithLength' but for 'putSmallWithLength'.
getSmallWithLength :: Get a -> Get a
getSmallWithLength act = do
    TinyVarInt len <- get
    isolate64 (fromIntegral len) act

----------------------------------------------------------------------------
-- Other binary utils
----------------------------------------------------------------------------

getRemainingByteString :: Get ByteString
getRemainingByteString = BSL.toStrict <$> getRemainingLazyByteString

getAsciiString1b :: String -> Word8 -> Get String
getAsciiString1b typeName limit = getWord8 >>= \sz -> do
            if sz > limit
               then fail $ typeName ++ " shouldn't be more than "
                                    ++ show limit ++ " bytes long"
               else traverse checkAscii =<< BS.unpack <$> getByteString (fromIntegral sz)
  where
    checkAscii (chr . fromIntegral -> c) =
        if isAscii c
           then return c
           else fail $ "Not an ascii symbol in " ++ typeName ++ " " ++ show c

putAsciiString1b :: String -> Put
putAsciiString1b str =  putWord8 (fromIntegral $ length str)
                     >> putByteString (BS.pack $ map (fromIntegral . ord) str)

-- | Compute size of something serializable in bytes.
biSize :: Bi a => a -> Byte
biSize = fromIntegral . length . encode<|MERGE_RESOLUTION|>--- conflicted
+++ resolved
@@ -79,11 +79,7 @@
                                               runPutM)
 import           Data.Bits                   (Bits (..))
 import qualified Data.ByteString             as BS
-<<<<<<< HEAD
 import qualified Data.ByteString.Internal    as BS.Internal
-import           Data.Char                   (isAscii)
-=======
->>>>>>> ce1ab4e5
 import qualified Data.ByteString.Lazy        as BSL
 import           Data.Char                   (isAscii)
 import           Data.Hashable               (Hashable (..))
