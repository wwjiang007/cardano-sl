--- conflicted
+++ resolved
@@ -121,56 +121,32 @@
 -- | Give a short description of an error
 describe :: WalletError -> String
 describe = \case
-<<<<<<< HEAD
-  NotEnoughMoney _        -> "Not enough available coins to proceed."
-  OutputIsRedeem  _       -> "One of the TX outputs is a redemption address."
-  MigrationFailed  _      -> "Error while migrating a legacy type into the current version."
-  JSONValidationFailed _  -> "Couldn't decode a JSON input."
-  UnknownError        _   -> "Unexpected internal error."
-  InvalidAddressFormat _  -> "Provided address format is not valid."
-  WalletNotFound          -> "Reference to an unexisting wallet was given."
-  AddressNotFound         -> "Reference to an unexisting address was given."
-  MissingRequiredParams _ -> "Missing required parameters in the request payload."
-=======
   NotEnoughMoney _                    -> "Not enough available coins to proceed."
   OutputIsRedeem  _                   -> "One of the TX outputs is a redemption address."
   MigrationFailed  _                  -> "Error while migrating a legacy type into the current version."
   JSONValidationFailed _              -> "Couldn't decode a JSON input."
-  UnkownError        _                -> "Unexpected internal error."
+  UnknownError        _                -> "Unexpected internal error."
   InvalidAddressFormat _              -> "Provided address format is not valid."
   WalletNotFound                      -> "Reference to an unexisting wallet was given."
   AddressNotFound                     -> "Reference to an unexisting address was given."
   MissingRequiredParams _             -> "Missing required parameters in the request payload."
   WalletIsNotReadyToProcessPayments _ -> "This wallet is restoring, and it cannot send new transactions until restoration completes."
->>>>>>> 0b85142e
 
 
 -- | Convert wallet errors to Servant errors
 toServantError :: WalletError -> ServantErr
 toServantError err =
   mkServantErr $ case err of
-<<<<<<< HEAD
-    NotEnoughMoney{}        -> err403
-    OutputIsRedeem{}        -> err403
-    MigrationFailed{}       -> err422
-    JSONValidationFailed{}  -> err400
-    UnknownError{}          -> err400
-    WalletNotFound{}        -> err404
-    InvalidAddressFormat{}  -> err401
-    AddressNotFound{}       -> err404
-    MissingRequiredParams{} -> err400
-=======
     NotEnoughMoney{}                    -> err403
     OutputIsRedeem{}                    -> err403
     MigrationFailed{}                   -> err422
     JSONValidationFailed{}              -> err400
-    UnkownError{}                       -> err500
+    UnknownError{}                      -> err500
     WalletNotFound{}                    -> err404
     InvalidAddressFormat{}              -> err401
     AddressNotFound{}                   -> err404
     MissingRequiredParams{}             -> err400
     WalletIsNotReadyToProcessPayments{} -> err403
->>>>>>> 0b85142e
   where
     mkServantErr serr@ServantErr{..} = serr
       { errBody    = encode err
