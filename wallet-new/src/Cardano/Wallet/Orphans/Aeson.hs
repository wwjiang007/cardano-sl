{- | Aeson Orphans. |-}

{-# OPTIONS_GHC -fno-warn-orphans #-}
module Cardano.Wallet.Orphans.Aeson where

import           Universum hiding (words)

import           Data.Aeson (FromJSON (..), ToJSON (..))
import           Data.Aeson.Types (Value (..), typeMismatch)
import qualified Data.ByteArray as ByteArray
import qualified Data.ByteString as BS
import           Formatting (int, sformat, shown, (%))

import qualified Serokell.Util.Base16 as Base16

<<<<<<< HEAD
=======
import qualified Pos.Core.Common as Core
>>>>>>> 4670cdd9
import qualified Pos.Crypto.Signing as Core
import           Pos.Util.BackupPhrase (BackupPhrase (..))
import           Pos.Wallet.Web.ClientTypes.Types (CFilePath (..))

mkPassPhrase :: Text -> Either String Core.PassPhrase
mkPassPhrase text =
    case Base16.decode text of
        Left e -> Left (toString e)
        Right bs -> do
            let bl = BS.length bs
            -- Currently passphrase may be either 32-byte long or empty (for
            -- unencrypted keys).
            if bl == 0 || bl == Core.passphraseLength
                then pure $ ByteArray.convert bs
                else fail $ toString $ sformat
                     ("Expected spending password to be of either length 0 or "%int%", not "%int)
                     Core.passphraseLength bl

instance ToJSON BackupPhrase where
    toJSON (BackupPhrase words) = toJSON words

instance FromJSON BackupPhrase where
    parseJSON (Array words) = BackupPhrase . toList <$> traverse parseJSON words
    parseJSON x             = typeMismatch "parseJSON failed for BackupPhrase" x

instance ToJSON CFilePath where
  toJSON (CFilePath c) = toJSON c

instance ToJSON Core.PassPhrase where
    toJSON = String . sformat shown

instance FromJSON Core.PassPhrase where
    parseJSON Null        = mempty
    parseJSON x@(String pp) = case mkPassPhrase pp of
        Left e    -> typeMismatch e x
        Right pp' -> pure pp'
    parseJSON x           = typeMismatch "parseJSON failed for PassPhrase" x<|MERGE_RESOLUTION|>--- conflicted
+++ resolved
@@ -13,10 +13,7 @@
 
 import qualified Serokell.Util.Base16 as Base16
 
-<<<<<<< HEAD
-=======
 import qualified Pos.Core.Common as Core
->>>>>>> 4670cdd9
 import qualified Pos.Crypto.Signing as Core
 import           Pos.Util.BackupPhrase (BackupPhrase (..))
 import           Pos.Wallet.Web.ClientTypes.Types (CFilePath (..))
