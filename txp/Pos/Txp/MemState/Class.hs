--- conflicted
+++ resolved
@@ -36,10 +36,7 @@
 import           Pos.DB.Class (MonadDBRead, MonadGState (..))
 import           Pos.Reporting (MonadReporting)
 import           Pos.Slotting (MonadSlots (..))
-<<<<<<< HEAD
-=======
 import           Pos.Txp.Configuration (HasTxpConfiguration)
->>>>>>> 6905030f
 import           Pos.Txp.MemState.Types (GenericTxpLocalData (..), GenericTxpLocalDataPure)
 import           Pos.Txp.Toil.Failure (ToilVerFailure)
 import           Pos.Txp.Toil.Types (MemPool (..), UtxoModifier)
