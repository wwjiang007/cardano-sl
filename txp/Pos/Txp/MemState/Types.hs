--- conflicted
+++ resolved
@@ -5,18 +5,15 @@
 module Pos.Txp.MemState.Types
        ( GenericTxpLocalData (..)
        , TxpLocalData
-<<<<<<< HEAD
-=======
-       , TransactionProvenance (..)
->>>>>>> 81fca651
        , MemPoolModifyReason (..)
        , JLTxR (..)
        ) where
 
 import           Universum
 
-import           Pos.Core.Common                  (HeaderHash)
-import           Pos.Txp.Toil.Types               (MemPool, UndoMap, UtxoModifier)
+import           Data.Aeson.TH (defaultOptions, deriveJSON)
+import           Pos.Core.Common (HeaderHash)
+import           Pos.Txp.Toil.Types (MemPool, UndoMap, UtxoModifier)
 
 -- | LocalData of transactions processing.
 -- There are two invariants which must hold for local data
@@ -40,17 +37,6 @@
 -- | Memory state of Txp. This version is used by actual Txp implementation.
 type TxpLocalData = GenericTxpLocalData ()
 
-<<<<<<< HEAD
-=======
--- TODO COMMENT
-data TransactionProvenance
-    = FromPeer PeerId
-    | History
-    deriving (Show)
-
-$(deriveJSON defaultOptions ''TransactionProvenance)
-
->>>>>>> 81fca651
 -- | Enumeration of all reasons for modifying the mempool.
 data MemPoolModifyReason =
       -- | Apply a block created by someone else.
